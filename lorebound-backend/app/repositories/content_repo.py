--- conflicted
+++ resolved
@@ -1,578 +1,287 @@
-<<<<<<< HEAD
-"""Content repository for dungeons, questions, and daily challenges."""
-
-from typing import List, Optional
-from uuid import UUID
-from datetime import datetime, date
-from sqlalchemy.ext.asyncio import AsyncSession
-from sqlalchemy import select, and_, func, text
-from sqlalchemy.orm import selectinload
-
-from ..domain.models import (
-    Dungeon, DungeonTier, Question, DailyChallenge
-)
-from ..domain.enums import DungeonCategory, QuestionDifficulty
-
-
-class ContentRepository:
-    """Repository for content-related database operations."""
-
-    def __init__(self, session: AsyncSession):
-        self.session = session
-
-    # Dungeon operations
-    async def get_all_dungeons(self) -> List[Dungeon]:
-        """Get all dungeons with their tiers."""
-        result = await self.session.execute(
-            select(Dungeon)
-            .options(selectinload(Dungeon.tiers))
-            .order_by(Dungeon.title)
-        )
-        return list(result.scalars().all())
-
-    async def get_dungeon_by_id(self, dungeon_id: UUID) -> Optional[Dungeon]:
-        """Get dungeon by ID with tiers."""
-        result = await self.session.execute(
-            select(Dungeon)
-            .options(selectinload(Dungeon.tiers))
-            .where(Dungeon.id == dungeon_id)
-        )
-        return result.scalar_one_or_none()
-
-    async def get_dungeons_by_category(self, category: DungeonCategory) -> List[Dungeon]:
-        """Get dungeons by category."""
-        result = await self.session.execute(
-            select(Dungeon)
-            .options(selectinload(Dungeon.tiers))
-            .where(Dungeon.category == category)
-            .order_by(Dungeon.title)
-        )
-        return list(result.scalars().all())
-
-    # Question operations
-    async def get_questions_for_dungeon(
-        self,
-        dungeon_id: UUID,
-        difficulty: Optional[QuestionDifficulty] = None,
-        limit: Optional[int] = None
-    ) -> List[Question]:
-        """Get questions for a dungeon, optionally filtered by difficulty."""
-        query = select(Question).where(Question.dungeon_id == dungeon_id)
-        
-        if difficulty:
-            query = query.where(Question.difficulty == difficulty)
-        
-        if limit:
-            query = query.limit(limit)
-        
-        result = await self.session.execute(query)
-        return list(result.scalars().all())
-
-    async def get_questions_by_category_and_difficulty(
-        self,
-        category: DungeonCategory,
-        difficulty: QuestionDifficulty,
-        session: AsyncSession = None
-    ) -> List[Question]:
-        """Get questions by category and difficulty."""
-        query = select(Question).where(
-            and_(
-                Question.dungeon_id.in_(
-                    select(Dungeon.id).where(Dungeon.category == category)
-                ),
-                Question.difficulty == difficulty
-            )
-        )
-        
-        result = await self.session.execute(query)
-        return list(result.scalars().all())
-
-    async def get_question_by_hash(self, question_hash: str, session: AsyncSession = None) -> Optional[Question]:
-        """Get question by hash to prevent duplicates."""
-        # For now, we'll use prompt as a simple hash check
-        # In production, you might want to add a hash column to the questions table
-        query = select(Question).where(Question.prompt == question_hash)
-        result = await self.session.execute(query)
-        return result.scalar_one_or_none()
-
-    async def get_daily_challenge_by_date(self, challenge_date) -> Optional[DailyChallenge]:
-        """Get daily challenge for a specific date."""
-        result = await self.session.execute(
-            select(DailyChallenge)
-            .options(selectinload(DailyChallenge.dungeon))
-            .where(func.date(DailyChallenge.date) == challenge_date)
-        )
-        return result.scalar_one_or_none()
-
-    async def create_question(
-        self,
-        dungeon_id: UUID,
-        prompt: str,
-        choices: List[str],
-        answer_index: int,
-        difficulty: QuestionDifficulty,
-        tags: List[str] = None
-    ) -> Question:
-        """Create a new question."""
-        question = Question(
-            dungeon_id=dungeon_id,
-            prompt=prompt,
-            choices=choices,
-            answer_index=answer_index,
-            difficulty=difficulty,
-            tags=tags or []
-        )
-        self.session.add(question)
-        await self.session.flush()
-        await self.session.refresh(question)
-        return question
-
-    async def get_question_by_id(self, question_id: UUID) -> Optional[Question]:
-        """Get question by ID."""
-        result = await self.session.execute(
-            select(Question).where(Question.id == question_id)
-        )
-        return result.scalar_one_or_none()
-
-    async def get_questions_deterministic(
-        self,
-        dungeon_id: UUID,
-        seed: int,
-        count: int = 10,
-        floor: Optional[int] = None,
-        difficulty_weights: Optional[dict] = None
-    ) -> List[Question]:
-        """Get questions deterministically based on seed."""
-        import random
-        
-        # Create seeded random generator
-        rng = random.Random(seed ^ hash(str(dungeon_id)) ^ (floor or 0))
-        
-        # Get all questions for the dungeon
-        all_questions = await self.get_questions_for_dungeon(dungeon_id)
-        
-        if not all_questions:
-            return []
-        
-        # If we need difficulty balancing and have weights
-        if difficulty_weights and len(all_questions) >= count:
-            selected_questions = []
-            questions_by_difficulty = {
-                QuestionDifficulty.EASY: [q for q in all_questions if q.difficulty == QuestionDifficulty.EASY],
-                QuestionDifficulty.MEDIUM: [q for q in all_questions if q.difficulty == QuestionDifficulty.MEDIUM],
-                QuestionDifficulty.HARD: [q for q in all_questions if q.difficulty == QuestionDifficulty.HARD],
-            }
-            
-            # Select questions based on difficulty weights
-            for difficulty, weight in difficulty_weights.items():
-                target_count = int(count * weight)
-                available = questions_by_difficulty.get(difficulty, [])
-                if available:
-                    selected = rng.sample(available, min(target_count, len(available)))
-                    selected_questions.extend(selected)
-            
-            # Fill remaining slots if needed
-            remaining_count = count - len(selected_questions)
-            if remaining_count > 0:
-                used_ids = {q.id for q in selected_questions}
-                remaining = [q for q in all_questions if q.id not in used_ids]
-                if remaining:
-                    additional = rng.sample(remaining, min(remaining_count, len(remaining)))
-                    selected_questions.extend(additional)
-            
-            # Shuffle final selection
-            rng.shuffle(selected_questions)
-            return selected_questions[:count]
-        else:
-            # Simple random selection
-            return rng.sample(all_questions, min(count, len(all_questions)))
-
-    async def count_questions_by_dungeon(self, dungeon_id: UUID) -> int:
-        """Count questions for a dungeon."""
-        result = await self.session.execute(
-            select(func.count(Question.id)).where(Question.dungeon_id == dungeon_id)
-        )
-        return result.scalar() or 0
-
-    # Daily challenge operations
-    async def get_daily_challenge(self, challenge_date: date) -> Optional[DailyChallenge]:
-        """Get daily challenge for a specific date."""
-        result = await self.session.execute(
-            select(DailyChallenge)
-            .options(selectinload(DailyChallenge.dungeon))
-            .where(func.date(DailyChallenge.date) == challenge_date)
-        )
-        return result.scalar_one_or_none()
-
-    async def get_current_daily_challenge(self) -> Optional[DailyChallenge]:
-        """Get the current active daily challenge."""
-        now = datetime.utcnow()
-        result = await self.session.execute(
-            select(DailyChallenge)
-            .options(selectinload(DailyChallenge.dungeon))
-            .where(
-                and_(
-                    DailyChallenge.date <= now,
-                    DailyChallenge.expires_at > now
-                )
-            )
-            .order_by(DailyChallenge.date.desc())
-        )
-        return result.scalar_one_or_none()
-
-    async def create_daily_challenge(
-        self,
-        challenge_date: date,
-        seed: int,
-        dungeon_id: UUID,
-        modifiers: Optional[dict] = None,
-        expires_at: Optional[datetime] = None
-    ) -> DailyChallenge:
-        """Create a new daily challenge."""
-        if expires_at is None:
-            # Default to expire at the end of the day
-            from datetime import datetime, time, timezone
-            expires_at = datetime.combine(challenge_date, time.max).replace(tzinfo=timezone.utc)
-
-        challenge = DailyChallenge(
-            date=datetime.combine(challenge_date, time.min).replace(tzinfo=timezone.utc),
-            seed=seed,
-            dungeon_id=dungeon_id,
-            modifiers=modifiers or {},
-            expires_at=expires_at
-        )
-        self.session.add(challenge)
-        await self.session.flush()
-        await self.session.refresh(challenge)
-        return challenge
-
-    async def get_recent_daily_challenges(self, limit: int = 30) -> List[DailyChallenge]:
-        """Get recent daily challenges."""
-        result = await self.session.execute(
-            select(DailyChallenge)
-            .options(selectinload(DailyChallenge.dungeon))
-            .order_by(DailyChallenge.date.desc())
-            .limit(limit)
-        )
-        return list(result.scalars().all())
-
-    # Utility methods
-    async def get_content_stats(self) -> dict:
-        """Get content statistics."""
-        # Count dungeons by category
-        dungeons_result = await self.session.execute(
-            select(Dungeon.category, func.count(Dungeon.id))
-            .group_by(Dungeon.category)
-        )
-        dungeons_by_category = dict(dungeons_result.all())
-
-        # Count questions by difficulty
-        questions_result = await self.session.execute(
-            select(Question.difficulty, func.count(Question.id))
-            .group_by(Question.difficulty)
-        )
-        questions_by_difficulty = dict(questions_result.all())
-
-        # Total counts
-        total_dungeons = await self.session.execute(
-            select(func.count(Dungeon.id))
-        )
-        total_questions = await self.session.execute(
-            select(func.count(Question.id))
-        )
-
-        return {
-            "total_dungeons": total_dungeons.scalar() or 0,
-            "total_questions": total_questions.scalar() or 0,
-            "dungeons_by_category": dungeons_by_category,
-            "questions_by_difficulty": questions_by_difficulty
-        }
-=======
-"""Content repository for dungeons, questions, and daily challenges."""
-
-from typing import List, Optional
-from uuid import UUID
-from datetime import datetime, date, time as dt_time, timezone, timedelta
-from sqlalchemy.ext.asyncio import AsyncSession
-from sqlalchemy import select, and_, func, text
-from sqlalchemy.orm import selectinload
-
-from ..domain.models import (
-    Dungeon, DungeonTier, Question, DailyChallenge
-)
-from ..domain.enums import DungeonCategory, QuestionDifficulty
-
-
-class ContentRepository:
-    """Repository for content-related database operations."""
-
-    def __init__(self, session: AsyncSession):
-        self.session = session
-
-    # Dungeon operations
-    async def get_all_dungeons(self) -> List[Dungeon]:
-        """Get all dungeons with their tiers."""
-        result = await self.session.execute(
-            select(Dungeon)
-            .options(selectinload(Dungeon.tiers))
-            .order_by(Dungeon.title)
-        )
-        return list(result.scalars().all())
-
-    async def get_dungeon_by_id(self, dungeon_id: UUID) -> Optional[Dungeon]:
-        """Get dungeon by ID with tiers."""
-        result = await self.session.execute(
-            select(Dungeon)
-            .options(selectinload(Dungeon.tiers))
-            .where(Dungeon.id == dungeon_id)
-        )
-        return result.scalar_one_or_none()
-
-    async def get_dungeons_by_category(self, category: DungeonCategory) -> List[Dungeon]:
-        """Get dungeons by category."""
-        result = await self.session.execute(
-            select(Dungeon)
-            .options(selectinload(Dungeon.tiers))
-            .where(Dungeon.category == category)
-            .order_by(Dungeon.title)
-        )
-        return list(result.scalars().all())
-
-    # Question operations
-    async def get_questions_for_dungeon(
-        self,
-        dungeon_id: UUID,
-        difficulty: Optional[QuestionDifficulty] = None,
-        limit: Optional[int] = None
-    ) -> List[Question]:
-        """Get questions for a dungeon, optionally filtered by difficulty."""
-        query = select(Question).where(Question.dungeon_id == dungeon_id)
-        
-        if difficulty:
-            query = query.where(Question.difficulty == difficulty)
-        
-        if limit:
-            query = query.limit(limit)
-        
-        result = await self.session.execute(query)
-        return list(result.scalars().all())
-
-    async def get_questions_by_category_and_difficulty(
-        self,
-        category: DungeonCategory,
-        difficulty: QuestionDifficulty,
-        session: AsyncSession = None
-    ) -> List[Question]:
-        """Get questions by category and difficulty."""
-        query = select(Question).where(
-            and_(
-                Question.dungeon_id.in_(
-                    select(Dungeon.id).where(Dungeon.category == category)
-                ),
-                Question.difficulty == difficulty
-            )
-        )
-        
-        result = await self.session.execute(query)
-        return list(result.scalars().all())
-
-    async def get_question_by_hash(self, question_hash: str, session: AsyncSession = None) -> Optional[Question]:
-        """Get question by hash to prevent duplicates."""
-        # For now, we'll use prompt as a simple hash check
-        # In production, you might want to add a hash column to the questions table
-        query = select(Question).where(Question.prompt == question_hash)
-        result = await self.session.execute(query)
-        return result.scalar_one_or_none()
-
-    async def get_daily_challenge_by_date(self, challenge_date) -> Optional[DailyChallenge]:
-        """Get daily challenge for a specific date."""
-        result = await self.session.execute(
-            select(DailyChallenge)
-            .options(selectinload(DailyChallenge.dungeon))
-            .where(func.date(DailyChallenge.date) == challenge_date)
-        )
-        return result.scalar_one_or_none()
-
-    async def create_question(
-        self,
-        dungeon_id: UUID,
-        prompt: str,
-        choices: List[str],
-        answer_index: int,
-        difficulty: QuestionDifficulty,
-        tags: List[str] = None
-    ) -> Question:
-        """Create a new question."""
-        question = Question(
-            dungeon_id=dungeon_id,
-            prompt=prompt,
-            choices=choices,
-            answer_index=answer_index,
-            difficulty=difficulty,
-            tags=tags or []
-        )
-        self.session.add(question)
-        await self.session.flush()
-        await self.session.refresh(question)
-        return question
-
-    async def get_question_by_id(self, question_id: UUID) -> Optional[Question]:
-        """Get question by ID."""
-        result = await self.session.execute(
-            select(Question).where(Question.id == question_id)
-        )
-        return result.scalar_one_or_none()
-
-    async def get_questions_deterministic(
-        self,
-        dungeon_id: UUID,
-        seed: int,
-        count: int = 10,
-        floor: Optional[int] = None,
-        difficulty_weights: Optional[dict] = None
-    ) -> List[Question]:
-        """Get questions deterministically based on seed."""
-        import random
-        
-        # Create seeded random generator
-        rng = random.Random(seed ^ hash(str(dungeon_id)) ^ (floor or 0))
-        
-        # Get all questions for the dungeon
-        all_questions = await self.get_questions_for_dungeon(dungeon_id)
-        
-        if not all_questions:
-            return []
-        
-        # If we need difficulty balancing and have weights
-        if difficulty_weights and len(all_questions) >= count:
-            selected_questions = []
-            questions_by_difficulty = {
-                QuestionDifficulty.EASY: [q for q in all_questions if q.difficulty == QuestionDifficulty.EASY],
-                QuestionDifficulty.MEDIUM: [q for q in all_questions if q.difficulty == QuestionDifficulty.MEDIUM],
-                QuestionDifficulty.HARD: [q for q in all_questions if q.difficulty == QuestionDifficulty.HARD],
-            }
-            
-            # Select questions based on difficulty weights
-            for difficulty, weight in difficulty_weights.items():
-                target_count = int(count * weight)
-                available = questions_by_difficulty.get(difficulty, [])
-                if available:
-                    selected = rng.sample(available, min(target_count, len(available)))
-                    selected_questions.extend(selected)
-            
-            # Fill remaining slots if needed
-            remaining_count = count - len(selected_questions)
-            if remaining_count > 0:
-                used_ids = {q.id for q in selected_questions}
-                remaining = [q for q in all_questions if q.id not in used_ids]
-                if remaining:
-                    additional = rng.sample(remaining, min(remaining_count, len(remaining)))
-                    selected_questions.extend(additional)
-            
-            # Shuffle final selection
-            rng.shuffle(selected_questions)
-            return selected_questions[:count]
-        else:
-            # Simple random selection
-            return rng.sample(all_questions, min(count, len(all_questions)))
-
-    async def count_questions_by_dungeon(self, dungeon_id: UUID) -> int:
-        """Count questions for a dungeon."""
-        result = await self.session.execute(
-            select(func.count(Question.id)).where(Question.dungeon_id == dungeon_id)
-        )
-        return result.scalar() or 0
-
-    # Daily challenge operations
-    async def get_daily_challenge(self, challenge_date: date) -> Optional[DailyChallenge]:
-        """Get daily challenge for a specific date."""
-        result = await self.session.execute(
-            select(DailyChallenge)
-            .options(selectinload(DailyChallenge.dungeon))
-            .where(func.date(DailyChallenge.date) == challenge_date)
-        )
-        return result.scalar_one_or_none()
-
-    async def get_current_daily_challenge(self) -> Optional[DailyChallenge]:
-        """Get the current active daily challenge."""
-        now = datetime.utcnow()
-        result = await self.session.execute(
-            select(DailyChallenge)
-            .options(selectinload(DailyChallenge.dungeon))
-            .where(
-                and_(
-                    DailyChallenge.date <= now,
-                    DailyChallenge.expires_at > now
-                )
-            )
-            .order_by(DailyChallenge.date.desc())
-        )
-        return result.scalar_one_or_none()
-
-    async def create_daily_challenge(
-        self,
-        challenge_date: date,
-        seed: int,
-        dungeon_id: UUID,
-        modifiers: Optional[dict] = None,
-        expires_at: Optional[datetime] = None
-    ) -> DailyChallenge:
-        """Create a new daily challenge."""
-        if expires_at is None:
-            # Default to expire at the end of the day
-            expires_at = datetime.combine(challenge_date, dt_time.max).replace(tzinfo=timezone.utc)
-
-        challenge = DailyChallenge(
-            date=datetime.combine(challenge_date, dt_time.min).replace(tzinfo=timezone.utc),
-            seed=seed,
-            dungeon_id=dungeon_id,
-            modifiers=modifiers or {},
-            expires_at=expires_at
-        )
-        self.session.add(challenge)
-        await self.session.flush()
-        await self.session.refresh(challenge)
-        return challenge
-
-    async def get_recent_daily_challenges(self, limit: int = 30) -> List[DailyChallenge]:
-        """Get recent daily challenges."""
-        result = await self.session.execute(
-            select(DailyChallenge)
-            .options(selectinload(DailyChallenge.dungeon))
-            .order_by(DailyChallenge.date.desc())
-            .limit(limit)
-        )
-        return list(result.scalars().all())
-
-    # Utility methods
-    async def get_content_stats(self) -> dict:
-        """Get content statistics."""
-        # Count dungeons by category
-        dungeons_result = await self.session.execute(
-            select(Dungeon.category, func.count(Dungeon.id))
-            .group_by(Dungeon.category)
-        )
-        dungeons_by_category = dict(dungeons_result.all())
-
-        # Count questions by difficulty
-        questions_result = await self.session.execute(
-            select(Question.difficulty, func.count(Question.id))
-            .group_by(Question.difficulty)
-        )
-        questions_by_difficulty = dict(questions_result.all())
-
-        # Total counts
-        total_dungeons = await self.session.execute(
-            select(func.count(Dungeon.id))
-        )
-        total_questions = await self.session.execute(
-            select(func.count(Question.id))
-        )
-
-        return {
-            "total_dungeons": total_dungeons.scalar() or 0,
-            "total_questions": total_questions.scalar() or 0,
-            "dungeons_by_category": dungeons_by_category,
-            "questions_by_difficulty": questions_by_difficulty
-        }
->>>>>>> ab4aedf6
+"""Content repository for dungeons, questions, and daily challenges."""
+
+from typing import List, Optional
+from uuid import UUID
+from datetime import datetime, date, time as dt_time, timezone, timedelta
+from sqlalchemy.ext.asyncio import AsyncSession
+from sqlalchemy import select, and_, func, text
+from sqlalchemy.orm import selectinload
+
+from ..domain.models import (
+    Dungeon, DungeonTier, Question, DailyChallenge
+)
+from ..domain.enums import DungeonCategory, QuestionDifficulty
+
+
+class ContentRepository:
+    """Repository for content-related database operations."""
+
+    def __init__(self, session: AsyncSession):
+        self.session = session
+
+    # Dungeon operations
+    async def get_all_dungeons(self) -> List[Dungeon]:
+        """Get all dungeons with their tiers."""
+        result = await self.session.execute(
+            select(Dungeon)
+            .options(selectinload(Dungeon.tiers))
+            .order_by(Dungeon.title)
+        )
+        return list(result.scalars().all())
+
+    async def get_dungeon_by_id(self, dungeon_id: UUID) -> Optional[Dungeon]:
+        """Get dungeon by ID with tiers."""
+        result = await self.session.execute(
+            select(Dungeon)
+            .options(selectinload(Dungeon.tiers))
+            .where(Dungeon.id == dungeon_id)
+        )
+        return result.scalar_one_or_none()
+
+    async def get_dungeons_by_category(self, category: DungeonCategory) -> List[Dungeon]:
+        """Get dungeons by category."""
+        result = await self.session.execute(
+            select(Dungeon)
+            .options(selectinload(Dungeon.tiers))
+            .where(Dungeon.category == category)
+            .order_by(Dungeon.title)
+        )
+        return list(result.scalars().all())
+
+    # Question operations
+    async def get_questions_for_dungeon(
+        self,
+        dungeon_id: UUID,
+        difficulty: Optional[QuestionDifficulty] = None,
+        limit: Optional[int] = None
+    ) -> List[Question]:
+        """Get questions for a dungeon, optionally filtered by difficulty."""
+        query = select(Question).where(Question.dungeon_id == dungeon_id)
+        
+        if difficulty:
+            query = query.where(Question.difficulty == difficulty)
+        
+        if limit:
+            query = query.limit(limit)
+        
+        result = await self.session.execute(query)
+        return list(result.scalars().all())
+
+    async def get_questions_by_category_and_difficulty(
+        self,
+        category: DungeonCategory,
+        difficulty: QuestionDifficulty,
+        session: AsyncSession = None
+    ) -> List[Question]:
+        """Get questions by category and difficulty."""
+        query = select(Question).where(
+            and_(
+                Question.dungeon_id.in_(
+                    select(Dungeon.id).where(Dungeon.category == category)
+                ),
+                Question.difficulty == difficulty
+            )
+        )
+        
+        result = await self.session.execute(query)
+        return list(result.scalars().all())
+
+    async def get_question_by_hash(self, question_hash: str, session: AsyncSession = None) -> Optional[Question]:
+        """Get question by hash to prevent duplicates."""
+        # For now, we'll use prompt as a simple hash check
+        # In production, you might want to add a hash column to the questions table
+        query = select(Question).where(Question.prompt == question_hash)
+        result = await self.session.execute(query)
+        return result.scalar_one_or_none()
+
+    async def get_daily_challenge_by_date(self, challenge_date) -> Optional[DailyChallenge]:
+        """Get daily challenge for a specific date."""
+        result = await self.session.execute(
+            select(DailyChallenge)
+            .options(selectinload(DailyChallenge.dungeon))
+            .where(func.date(DailyChallenge.date) == challenge_date)
+        )
+        return result.scalar_one_or_none()
+
+    async def create_question(
+        self,
+        dungeon_id: UUID,
+        prompt: str,
+        choices: List[str],
+        answer_index: int,
+        difficulty: QuestionDifficulty,
+        tags: List[str] = None
+    ) -> Question:
+        """Create a new question."""
+        question = Question(
+            dungeon_id=dungeon_id,
+            prompt=prompt,
+            choices=choices,
+            answer_index=answer_index,
+            difficulty=difficulty,
+            tags=tags or []
+        )
+        self.session.add(question)
+        await self.session.flush()
+        await self.session.refresh(question)
+        return question
+
+    async def get_question_by_id(self, question_id: UUID) -> Optional[Question]:
+        """Get question by ID."""
+        result = await self.session.execute(
+            select(Question).where(Question.id == question_id)
+        )
+        return result.scalar_one_or_none()
+
+    async def get_questions_deterministic(
+        self,
+        dungeon_id: UUID,
+        seed: int,
+        count: int = 10,
+        floor: Optional[int] = None,
+        difficulty_weights: Optional[dict] = None
+    ) -> List[Question]:
+        """Get questions deterministically based on seed."""
+        import random
+        
+        # Create seeded random generator
+        rng = random.Random(seed ^ hash(str(dungeon_id)) ^ (floor or 0))
+        
+        # Get all questions for the dungeon
+        all_questions = await self.get_questions_for_dungeon(dungeon_id)
+        
+        if not all_questions:
+            return []
+        
+        # If we need difficulty balancing and have weights
+        if difficulty_weights and len(all_questions) >= count:
+            selected_questions = []
+            questions_by_difficulty = {
+                QuestionDifficulty.EASY: [q for q in all_questions if q.difficulty == QuestionDifficulty.EASY],
+                QuestionDifficulty.MEDIUM: [q for q in all_questions if q.difficulty == QuestionDifficulty.MEDIUM],
+                QuestionDifficulty.HARD: [q for q in all_questions if q.difficulty == QuestionDifficulty.HARD],
+            }
+            
+            # Select questions based on difficulty weights
+            for difficulty, weight in difficulty_weights.items():
+                target_count = int(count * weight)
+                available = questions_by_difficulty.get(difficulty, [])
+                if available:
+                    selected = rng.sample(available, min(target_count, len(available)))
+                    selected_questions.extend(selected)
+            
+            # Fill remaining slots if needed
+            remaining_count = count - len(selected_questions)
+            if remaining_count > 0:
+                used_ids = {q.id for q in selected_questions}
+                remaining = [q for q in all_questions if q.id not in used_ids]
+                if remaining:
+                    additional = rng.sample(remaining, min(remaining_count, len(remaining)))
+                    selected_questions.extend(additional)
+            
+            # Shuffle final selection
+            rng.shuffle(selected_questions)
+            return selected_questions[:count]
+        else:
+            # Simple random selection
+            return rng.sample(all_questions, min(count, len(all_questions)))
+
+    async def count_questions_by_dungeon(self, dungeon_id: UUID) -> int:
+        """Count questions for a dungeon."""
+        result = await self.session.execute(
+            select(func.count(Question.id)).where(Question.dungeon_id == dungeon_id)
+        )
+        return result.scalar() or 0
+
+    # Daily challenge operations
+    async def get_daily_challenge(self, challenge_date: date) -> Optional[DailyChallenge]:
+        """Get daily challenge for a specific date."""
+        result = await self.session.execute(
+            select(DailyChallenge)
+            .options(selectinload(DailyChallenge.dungeon))
+            .where(func.date(DailyChallenge.date) == challenge_date)
+        )
+        return result.scalar_one_or_none()
+
+    async def get_current_daily_challenge(self) -> Optional[DailyChallenge]:
+        """Get the current active daily challenge."""
+        now = datetime.utcnow()
+        result = await self.session.execute(
+            select(DailyChallenge)
+            .options(selectinload(DailyChallenge.dungeon))
+            .where(
+                and_(
+                    DailyChallenge.date <= now,
+                    DailyChallenge.expires_at > now
+                )
+            )
+            .order_by(DailyChallenge.date.desc())
+        )
+        return result.scalar_one_or_none()
+
+    async def create_daily_challenge(
+        self,
+        challenge_date: date,
+        seed: int,
+        dungeon_id: UUID,
+        modifiers: Optional[dict] = None,
+        expires_at: Optional[datetime] = None
+    ) -> DailyChallenge:
+        """Create a new daily challenge."""
+        if expires_at is None:
+            # Default to expire at the end of the day
+            expires_at = datetime.combine(challenge_date, dt_time.max).replace(tzinfo=timezone.utc)
+
+        challenge = DailyChallenge(
+            date=datetime.combine(challenge_date, dt_time.min).replace(tzinfo=timezone.utc),
+            seed=seed,
+            dungeon_id=dungeon_id,
+            modifiers=modifiers or {},
+            expires_at=expires_at
+        )
+        self.session.add(challenge)
+        await self.session.flush()
+        await self.session.refresh(challenge)
+        return challenge
+
+    async def get_recent_daily_challenges(self, limit: int = 30) -> List[DailyChallenge]:
+        """Get recent daily challenges."""
+        result = await self.session.execute(
+            select(DailyChallenge)
+            .options(selectinload(DailyChallenge.dungeon))
+            .order_by(DailyChallenge.date.desc())
+            .limit(limit)
+        )
+        return list(result.scalars().all())
+
+    # Utility methods
+    async def get_content_stats(self) -> dict:
+        """Get content statistics."""
+        # Count dungeons by category
+        dungeons_result = await self.session.execute(
+            select(Dungeon.category, func.count(Dungeon.id))
+            .group_by(Dungeon.category)
+        )
+        dungeons_by_category = dict(dungeons_result.all())
+
+        # Count questions by difficulty
+        questions_result = await self.session.execute(
+            select(Question.difficulty, func.count(Question.id))
+            .group_by(Question.difficulty)
+        )
+        questions_by_difficulty = dict(questions_result.all())
+
+        # Total counts
+        total_dungeons = await self.session.execute(
+            select(func.count(Dungeon.id))
+        )
+        total_questions = await self.session.execute(
+            select(func.count(Question.id))
+        )
+
+        return {
+            "total_dungeons": total_dungeons.scalar() or 0,
+            "total_questions": total_questions.scalar() or 0,
+            "dungeons_by_category": dungeons_by_category,
+            "questions_by_difficulty": questions_by_difficulty
+        }