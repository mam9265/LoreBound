--- conflicted
+++ resolved
@@ -1,165 +1,100 @@
-<<<<<<< HEAD
-"""Daily recurring tasks."""
-
-import logging
-from datetime import datetime, timezone
-
-from ...jobs.worker import celery_app
-
-logger = logging.getLogger(__name__)
-
-
-@celery_app.task(bind=True, retry_kwargs={"max_retries": 3})
-def generate_daily_challenge(self):
-    """Generate daily challenge for today."""
-    try:
-        logger.info("Starting daily challenge generation...")
-        
-        # TODO: Implement actual daily challenge generation
-        # This would use the ContentService to generate a new daily challenge
-        
-        today = datetime.now(timezone.utc).date()
-        logger.info(f"Generated daily challenge for {today}")
-        
-        return {"status": "success", "date": str(today)}
-        
-    except Exception as exc:
-        logger.error(f"Daily challenge generation failed: {exc}")
-        raise self.retry(exc=exc, countdown=60)
-
-
-@celery_app.task(bind=True)
-def refresh_question_pool(self, category=None, batch_size=50):
-    """Refresh question pool from external APIs."""
-    try:
-        logger.info(f"Refreshing question pool for category: {category}")
-        
-        # TODO: Implement question pool refresh using ContentService
-        # This would fetch new questions from trivia APIs
-        
-        logger.info(f"Question pool refresh completed")
-        
-        return {"status": "success", "category": category, "batch_size": batch_size}
-        
-    except Exception as exc:
-        logger.error(f"Question pool refresh failed: {exc}")
-        raise
-
-
-@celery_app.task(bind=True)
-def send_daily_notifications(self):
-    """Send daily challenge notifications to users."""
-    try:
-        logger.info("Sending daily challenge notifications...")
-        
-        # TODO: Implement push notifications for daily challenges
-        
-        logger.info("Daily notifications sent successfully")
-        
-        return {"status": "success", "notifications_sent": 0}
-        
-    except Exception as exc:
-        logger.error(f"Daily notifications failed: {exc}")
-        raise
-=======
-"""Daily recurring tasks."""
-
-import logging
-from datetime import datetime, timezone
-
-from ...jobs.worker import celery_app
-
-logger = logging.getLogger(__name__)
-
-
-@celery_app.task(bind=True, retry_kwargs={"max_retries": 3})
-def generate_daily_challenge(self):
-    """Generate daily challenge for today."""
-    try:
-        logger.info("Starting daily challenge generation...")
-        
-        # TODO: Implement actual daily challenge generation
-        # This would use the ContentService to generate a new daily challenge
-        
-        today = datetime.now(timezone.utc).date()
-        logger.info(f"Generated daily challenge for {today}")
-        
-        return {"status": "success", "date": str(today)}
-        
-    except Exception as exc:
-        logger.error(f"Daily challenge generation failed: {exc}")
-        raise self.retry(exc=exc, countdown=60)
-
-
-@celery_app.task(bind=True)
-def refresh_question_pool(self, category=None, batch_size=10):
-    """
-    Background task to continuously fetch questions from OpenTDB API.
-    Runs periodically to keep the question database fresh and populated.
-    Batch size is kept small (10) to respect rate limiting.
-    """
-    import asyncio
-    from ...repositories.base import AsyncSessionLocal
-    from ...repositories.content_repo import ContentRepository
-    from ...services.content_service import ContentService
-    from ...services.trivia_api_client import TriviaAPIClient
-    from ...core.config import settings
-    
-    async def _fetch_questions():
-        async with AsyncSessionLocal() as session:
-            try:
-                content_repo = ContentRepository(session)
-                trivia_client = TriviaAPIClient()
-                content_service = ContentService(content_repo, trivia_client, settings)
-                
-                logger.info(f"🔄 Background seeding: Fetching {batch_size} questions (category: {category or 'all'})")
-                
-                # Fetch questions (respects 5-second rate limit)
-                questions_added = await content_service.refresh_question_pool(
-                    category=category,
-                    batch_size=batch_size,
-                    session=session
-                )
-                
-                await session.commit()
-                logger.info(f"✅ Background seeding: Added {questions_added} new questions")
-                
-                return questions_added
-                
-            except Exception as e:
-                await session.rollback()
-                logger.error(f"❌ Background seeding failed: {e}")
-                raise
-    
-    try:
-        # Run async function
-        questions_added = asyncio.run(_fetch_questions())
-        return {
-            "status": "success",
-            "category": category or "all",
-            "questions_added": questions_added,
-            "batch_size": batch_size
-        }
-        
-    except Exception as exc:
-        logger.error(f"Question pool refresh failed: {exc}")
-        # Retry after 5 minutes if failed
-        raise self.retry(exc=exc, countdown=300, max_retries=3)
-
-
-@celery_app.task(bind=True)
-def send_daily_notifications(self):
-    """Send daily challenge notifications to users."""
-    try:
-        logger.info("Sending daily challenge notifications...")
-        
-        # TODO: Implement push notifications for daily challenges
-        
-        logger.info("Daily notifications sent successfully")
-        
-        return {"status": "success", "notifications_sent": 0}
-        
-    except Exception as exc:
-        logger.error(f"Daily notifications failed: {exc}")
-        raise
->>>>>>> ab4aedf6
+"""Daily recurring tasks."""
+
+import logging
+from datetime import datetime, timezone
+
+from ...jobs.worker import celery_app
+
+logger = logging.getLogger(__name__)
+
+
+@celery_app.task(bind=True, retry_kwargs={"max_retries": 3})
+def generate_daily_challenge(self):
+    """Generate daily challenge for today."""
+    try:
+        logger.info("Starting daily challenge generation...")
+        
+        # TODO: Implement actual daily challenge generation
+        # This would use the ContentService to generate a new daily challenge
+        
+        today = datetime.now(timezone.utc).date()
+        logger.info(f"Generated daily challenge for {today}")
+        
+        return {"status": "success", "date": str(today)}
+        
+    except Exception as exc:
+        logger.error(f"Daily challenge generation failed: {exc}")
+        raise self.retry(exc=exc, countdown=60)
+
+
+@celery_app.task(bind=True)
+def refresh_question_pool(self, category=None, batch_size=10):
+    """
+    Background task to continuously fetch questions from OpenTDB API.
+    Runs periodically to keep the question database fresh and populated.
+    Batch size is kept small (10) to respect rate limiting.
+    """
+    import asyncio
+    from ...repositories.base import AsyncSessionLocal
+    from ...repositories.content_repo import ContentRepository
+    from ...services.content_service import ContentService
+    from ...services.trivia_api_client import TriviaAPIClient
+    from ...core.config import settings
+    
+    async def _fetch_questions():
+        async with AsyncSessionLocal() as session:
+            try:
+                content_repo = ContentRepository(session)
+                trivia_client = TriviaAPIClient()
+                content_service = ContentService(content_repo, trivia_client, settings)
+                
+                logger.info(f"🔄 Background seeding: Fetching {batch_size} questions (category: {category or 'all'})")
+                
+                # Fetch questions (respects 5-second rate limit)
+                questions_added = await content_service.refresh_question_pool(
+                    category=category,
+                    batch_size=batch_size,
+                    session=session
+                )
+                
+                await session.commit()
+                logger.info(f"✅ Background seeding: Added {questions_added} new questions")
+                
+                return questions_added
+                
+            except Exception as e:
+                await session.rollback()
+                logger.error(f"❌ Background seeding failed: {e}")
+                raise
+    
+    try:
+        # Run async function
+        questions_added = asyncio.run(_fetch_questions())
+        return {
+            "status": "success",
+            "category": category or "all",
+            "questions_added": questions_added,
+            "batch_size": batch_size
+        }
+        
+    except Exception as exc:
+        logger.error(f"Question pool refresh failed: {exc}")
+        # Retry after 5 minutes if failed
+        raise self.retry(exc=exc, countdown=300, max_retries=3)
+
+
+@celery_app.task(bind=True)
+def send_daily_notifications(self):
+    """Send daily challenge notifications to users."""
+    try:
+        logger.info("Sending daily challenge notifications...")
+        
+        # TODO: Implement push notifications for daily challenges
+        
+        logger.info("Daily notifications sent successfully")
+        
+        return {"status": "success", "notifications_sent": 0}
+        
+    except Exception as exc:
+        logger.error(f"Daily notifications failed: {exc}")
+        raise