--- conflicted
+++ resolved
@@ -1,1006 +1,564 @@
-<<<<<<< HEAD
-"""Content service for managing dungeons, questions, and daily challenges."""
-
-import logging
-import random
-import hashlib
-from datetime import datetime, timezone, timedelta
-from typing import List, Dict, Any, Optional, Tuple
-from uuid import UUID
-
-from sqlalchemy.ext.asyncio import AsyncSession
-
-from ..core.config import Settings
-from ..domain.enums import DungeonCategory, QuestionDifficulty
-from ..domain.models import Question, Dungeon, DungeonTier, DailyChallenge
-from ..repositories.content_repo import ContentRepository
-from ..schemas.content import (
-    DungeonResponse,
-    QuestionResponse,
-    DailyChallengeResponse,
-    QuestionRequest
-)
-from .trivia_api_client import TriviaAPIClient, TriviaAPIProvider, TriviaQuestion
-from .exceptions import (
-    ContentError,
-    QuestionNotFoundError,
-    DungeonNotFoundError,
-    DailyChallengeError,
-    TriviaAPIError
-)
-
-logger = logging.getLogger(__name__)
-
-
-class ContentService:
-    """Service for managing game content operations."""
-
-    def __init__(
-        self,
-        content_repo: ContentRepository,
-        trivia_client: TriviaAPIClient,
-        settings: Settings
-    ):
-        self.content_repo = content_repo
-        self.trivia_client = trivia_client
-        self.settings = settings
-
-    async def get_available_dungeons(self, session: AsyncSession) -> List[DungeonResponse]:
-        """Get all available dungeons."""
-        logger.info("Fetching available dungeons")
-
-        try:
-            dungeons = await self.content_repo.get_all_dungeons()
-            return [DungeonResponse.model_validate(dungeon) for dungeon in dungeons]
-
-        except Exception as e:
-            logger.error(f"Failed to fetch dungeons: {e}")
-            raise ContentError("Failed to fetch dungeons")
-
-    async def get_dungeon_by_id(self, dungeon_id: UUID, session: AsyncSession) -> DungeonResponse:
-        """Get specific dungeon by ID."""
-        logger.info(f"Fetching dungeon: {dungeon_id}")
-
-        dungeon = await self.content_repo.get_dungeon_by_id(dungeon_id)
-        if not dungeon:
-            raise DungeonNotFoundError(f"Dungeon not found: {dungeon_id}")
-
-        return DungeonResponse.model_validate(dungeon)
-
-    async def get_questions_for_dungeon(
-        self,
-        dungeon_id: UUID,
-        floor: int,
-        count: int,
-        user_id: UUID,
-        session: AsyncSession
-    ) -> List[QuestionResponse]:
-        """
-        Get deterministic set of questions for a dungeon floor.
-        Uses user ID and floor to generate consistent question selection.
-        """
-        logger.info(f"Getting {count} questions for dungeon {dungeon_id}, floor {floor}, user {user_id}")
-
-        try:
-            # Get dungeon to determine category and difficulty
-            dungeon = await self.content_repo.get_dungeon_by_id(dungeon_id)
-            if not dungeon:
-                raise DungeonNotFoundError(f"Dungeon not found: {dungeon_id}")
-
-            # Generate deterministic seed for question selection
-            seed = self._generate_question_seed(user_id, dungeon_id, floor)
-            
-            # Get questions using deterministic selection
-            questions = await self._get_deterministic_questions(
-                category=dungeon.category,
-                floor=floor,
-                count=count,
-                seed=seed,
-                session=session
-            )
-
-            if len(questions) < count:
-                # If we don't have enough questions in database, fetch from external API
-                logger.info(f"Insufficient questions in database ({len(questions)}/{count}), fetching from external API")
-                questions = await self._supplement_questions_from_api(
-                    category=dungeon.category,
-                    floor=floor,
-                    count=count,
-                    existing_questions=questions,
-                    session=session
-                )
-
-            return [QuestionResponse.model_validate(q) for q in questions]
-
-        except Exception as e:
-            logger.error(f"Failed to get questions for dungeon: {e}")
-            raise ContentError(f"Failed to get questions: {e}")
-
-    async def get_daily_challenge(self, session: AsyncSession) -> DailyChallengeResponse:
-        """Get current daily challenge."""
-        logger.info("Fetching daily challenge")
-
-        try:
-            # Get current date for challenge lookup
-            today = datetime.now(timezone.utc).date()
-            
-            # Check if we have a current daily challenge
-            challenge = await self.content_repo.get_daily_challenge_by_date(today, session)
-            
-            if not challenge:
-                # Generate new daily challenge
-                logger.info(f"Generating new daily challenge for {today}")
-                challenge = await self._generate_daily_challenge(today, session)
-
-            return DailyChallengeResponse.model_validate(challenge)
-
-        except Exception as e:
-            logger.error(f"Failed to get daily challenge: {e}")
-            raise DailyChallengeError(f"Failed to get daily challenge: {e}")
-
-    async def refresh_question_pool(
-        self,
-        category: Optional[str] = None,
-        batch_size: int = 50,
-        session: AsyncSession = None
-    ) -> int:
-        """
-        Refresh question pool from external trivia APIs.
-        This can be run as a background job to keep questions fresh.
-        """
-        logger.info(f"Refreshing question pool for category: {category}")
-
-        try:
-            total_added = 0
-            
-            # Convert string category to enum if provided
-            if category:
-                # Validate category string
-                valid_categories = [cat.value for cat in DungeonCategory]
-                if category not in valid_categories:
-                    raise ContentError(f"Invalid category: {category}. Valid options: {valid_categories}")
-                categories_to_fetch = [DungeonCategory(category)]
-            else:
-                categories_to_fetch = list(DungeonCategory)
-
-            async with self.trivia_client:
-                for cat in categories_to_fetch:
-                    for difficulty in QuestionDifficulty:
-                        try:
-                            # Fetch questions from external API
-                            external_questions = await self.trivia_client.fetch_questions(
-                                amount=batch_size,
-                                category=cat.value,
-                                difficulty=difficulty,
-                                provider=TriviaAPIProvider.OPENTDB
-                            )
-
-                            # Convert and store questions
-                            for ext_q in external_questions:
-                                # Check if question already exists (prevent duplicates)
-                                question_hash = self._hash_question(ext_q.question)
-                                existing = await self.content_repo.get_question_by_hash(question_hash, session)
-                                
-                                if not existing:
-                                    await self._store_external_question(ext_q, cat, difficulty, session)
-                                    total_added += 1
-
-                        except TriviaAPIError as e:
-                            logger.warning(f"Failed to fetch questions for {cat.value}/{difficulty.value}: {e}")
-                            continue
-
-            # Commit all the new questions to database
-            if session:
-                await session.commit()
-            
-            logger.info(f"Successfully added {total_added} new questions to pool")
-            return total_added
-
-        except Exception as e:
-            logger.error(f"Failed to refresh question pool: {e}")
-            if session:
-                await session.rollback()
-            raise ContentError(f"Failed to refresh question pool: {e}")
-
-    async def _get_deterministic_questions(
-        self,
-        category: DungeonCategory,
-        floor: int,
-        count: int,
-        seed: str,
-        session: AsyncSession
-    ) -> List[Question]:
-        """Get deterministic set of questions based on seed."""
-        # Calculate difficulty based on floor
-        difficulty = self._calculate_floor_difficulty(floor)
-        
-        # Get available questions for this category and difficulty
-        available_questions = await self.content_repo.get_questions_by_category_and_difficulty(
-            category, difficulty, session
-        )
-
-        if not available_questions:
-            return []
-
-        # Use seed to deterministically select questions
-        random.seed(seed)
-        selected_count = min(count, len(available_questions))
-        selected_questions = random.sample(available_questions, selected_count)
-        
-        # Reset random seed to avoid affecting other operations
-        random.seed()
-        
-        return selected_questions
-
-    async def _supplement_questions_from_api(
-        self,
-        category: DungeonCategory,
-        floor: int,
-        count: int,
-        existing_questions: List[Question],
-        session: AsyncSession
-    ) -> List[Question]:
-        """Supplement existing questions with API-fetched questions."""
-        needed_count = count - len(existing_questions)
-        if needed_count <= 0:
-            return existing_questions
-
-        try:
-            difficulty = self._calculate_floor_difficulty(floor)
-            
-            async with self.trivia_client:
-                # Fetch questions from external API
-                external_questions = await self.trivia_client.fetch_questions(
-                    amount=needed_count * 2,  # Fetch extra in case some are duplicates
-                    category=category.value,
-                    difficulty=difficulty,
-                    provider=TriviaAPIProvider.OPENTDB
-                )
-
-                # Convert external questions to our format and store them
-                new_questions = []
-                for ext_q in external_questions:
-                    if len(new_questions) >= needed_count:
-                        break
-
-                    # Check if this question is already in existing set
-                    question_hash = self._hash_question(ext_q.question)
-                    if any(self._hash_question(q.prompt) == question_hash for q in existing_questions):
-                        continue
-
-                    # Store and add to result
-                    stored_question = await self._store_external_question(ext_q, category, difficulty, session)
-                    new_questions.append(stored_question)
-
-                return existing_questions + new_questions[:needed_count]
-
-        except Exception as e:
-            logger.warning(f"Failed to supplement questions from API: {e}")
-            return existing_questions  # Return what we have
-
-    async def _store_external_question(
-        self,
-        external_question: TriviaQuestion,
-        category: DungeonCategory,
-        difficulty: QuestionDifficulty,
-        session: AsyncSession
-    ) -> Question:
-        """Store external question in our database."""
-        # Create all possible choices (correct + incorrect)
-        all_choices = [external_question.correct_answer] + external_question.incorrect_answers
-        random.shuffle(all_choices)  # Randomize choice order
-        
-        # Find correct answer index after shuffling
-        correct_choice_index = all_choices.index(external_question.correct_answer)
-
-        # Create question request schema
-        question_data = QuestionRequest(
-            question_text=external_question.question,
-            choices=all_choices,
-            correct_choice_index=correct_choice_index,
-            category=category,
-            difficulty=difficulty,
-            source="external_api",
-            metadata={
-                "source_id": external_question.source_id,
-                "original_category": external_question.category,
-                "api_provider": "opentdb"
-            }
-        )
-
-        # Get dungeon for this category
-        dungeons = await self.content_repo.get_dungeons_by_category(category)
-        if not dungeons:
-            raise ContentError(f"No dungeons found for category: {category}")
-        
-        # Use first dungeon of this category
-        dungeon = dungeons[0]
-        
-        # Store in database
-        return await self.content_repo.create_question(
-            dungeon_id=dungeon.id,
-            prompt=external_question.question,
-            choices=all_choices,
-            answer_index=correct_choice_index,
-            difficulty=difficulty,
-            tags=[category.value, difficulty.value, "external_api"]
-        )
-
-    async def _generate_daily_challenge(
-        self,
-        challenge_date: datetime.date,
-        session: AsyncSession
-    ) -> DailyChallenge:
-        """Generate a new daily challenge."""
-        # Use date as seed for deterministic challenge generation
-        seed = f"daily_challenge_{challenge_date}_{self.settings.feature_flags_seed}"
-        random.seed(seed)
-
-        try:
-            # Randomly select category and parameters for daily challenge
-            category = random.choice(list(DungeonCategory))
-            question_count = random.randint(5, 10)
-            difficulty = random.choice(list(QuestionDifficulty))
-            
-            # Create daily challenge
-            challenge_data = {
-                "challenge_date": challenge_date,
-                "category": category,
-                "question_count": question_count,
-                "difficulty": difficulty,
-                "seed": seed,
-                "metadata": {
-                    "theme": f"Daily {category.value.title()} Challenge",
-                    "description": f"Test your {category.value} knowledge with {question_count} {difficulty.value} questions!"
-                }
-            }
-
-            challenge = await self.content_repo.create_daily_challenge(challenge_data, session)
-            
-            logger.info(f"Generated daily challenge: {challenge.id} for {challenge_date}")
-            return challenge
-
-        except Exception as e:
-            logger.error(f"Failed to generate daily challenge: {e}")
-            raise DailyChallengeError(f"Failed to generate daily challenge: {e}")
-        finally:
-            # Reset random seed
-            random.seed()
-
-    def _generate_question_seed(self, user_id: UUID, dungeon_id: UUID, floor: int) -> str:
-        """Generate deterministic seed for question selection."""
-        # Combine user ID, dungeon ID, floor, and global seed for consistency
-        seed_string = f"{user_id}_{dungeon_id}_{floor}_{self.settings.feature_flags_seed}"
-        return hashlib.sha256(seed_string.encode()).hexdigest()[:16]
-
-    def _calculate_floor_difficulty(self, floor: int) -> QuestionDifficulty:
-        """Calculate question difficulty based on dungeon floor."""
-        if floor <= 3:
-            return QuestionDifficulty.EASY
-        elif floor <= 7:
-            return QuestionDifficulty.MEDIUM
-        else:
-            return QuestionDifficulty.HARD
-
-    def _hash_question(self, question_text: str) -> str:
-        """Generate hash for question to detect duplicates."""
-        return hashlib.md5(question_text.lower().strip().encode()).hexdigest()
-
-    async def create_custom_dungeon(
-        self,
-        title: str,
-        category: DungeonCategory,
-        floor_count: int = 10,
-        session: AsyncSession = None
-    ) -> DungeonResponse:
-        """Create a custom dungeon (admin function)."""
-        logger.info(f"Creating custom dungeon: {title}")
-
-        try:
-            dungeon_data = {
-                "title": title,
-                "category": category,
-                "content_version": 1,
-                "metadata": {
-                    "created_by": "content_service",
-                    "custom": True
-                }
-            }
-
-            dungeon = await self.content_repo.create_dungeon(dungeon_data, session)
-
-            # Create dungeon tiers/floors
-            for floor in range(1, floor_count + 1):
-                tier_data = {
-                    "dungeon_id": dungeon.id,
-                    "floor": floor,
-                    "boss_meta": {
-                        "name": f"Floor {floor} Challenge",
-                        "difficulty": self._calculate_floor_difficulty(floor).value,
-                        "questions_count": 10
-                    }
-                }
-                await self.content_repo.create_dungeon_tier(tier_data, session)
-
-            logger.info(f"Successfully created custom dungeon: {dungeon.id}")
-            return DungeonResponse.model_validate(dungeon)
-
-        except Exception as e:
-            logger.error(f"Failed to create custom dungeon: {e}")
-            raise ContentError(f"Failed to create custom dungeon: {e}")
-
-
-# Dependency for getting content service
-def get_content_service(
-    content_repo: ContentRepository,
-    trivia_client: TriviaAPIClient,
-    settings: Settings
-) -> ContentService:
-    """Dependency to get content service."""
-    return ContentService(content_repo, trivia_client, settings)
-=======
-"""Content service for managing dungeons, questions, and daily challenges."""
-
-import logging
-import random
-import hashlib
-from datetime import datetime, timezone, timedelta, date
-from typing import List, Dict, Any, Optional, Tuple
-from uuid import UUID
-
-from sqlalchemy.ext.asyncio import AsyncSession
-
-from ..core.config import Settings
-from ..domain.enums import DungeonCategory, QuestionDifficulty
-from ..domain.models import Question, Dungeon, DungeonTier, DailyChallenge
-from ..repositories.content_repo import ContentRepository
-from ..schemas.content import (
-    DungeonResponse,
-    QuestionResponse,
-    DailyChallengeResponse,
-    QuestionRequest
-)
-from .trivia_api_client import TriviaAPIClient, TriviaAPIProvider, TriviaQuestion
-from .exceptions import (
-    ContentError,
-    QuestionNotFoundError,
-    DungeonNotFoundError,
-    DailyChallengeError,
-    TriviaAPIError
-)
-
-logger = logging.getLogger(__name__)
-
-
-class ContentService:
-    """Service for managing game content operations."""
-
-    def __init__(
-        self,
-        content_repo: ContentRepository,
-        trivia_client: TriviaAPIClient,
-        settings: Settings
-    ):
-        self.content_repo = content_repo
-        self.trivia_client = trivia_client
-        self.settings = settings
-
-    async def get_available_dungeons(self, session: AsyncSession) -> List[DungeonResponse]:
-        """Get all available dungeons."""
-        logger.info("Fetching available dungeons")
-
-        try:
-            dungeons = await self.content_repo.get_all_dungeons()
-            return [DungeonResponse.model_validate(dungeon) for dungeon in dungeons]
-
-        except Exception as e:
-            logger.error(f"Failed to fetch dungeons: {e}")
-            raise ContentError("Failed to fetch dungeons")
-
-    async def get_dungeon_by_id(self, dungeon_id: UUID, session: AsyncSession) -> DungeonResponse:
-        """Get specific dungeon by ID."""
-        logger.info(f"Fetching dungeon: {dungeon_id}")
-
-        dungeon = await self.content_repo.get_dungeon_by_id(dungeon_id)
-        if not dungeon:
-            raise DungeonNotFoundError(f"Dungeon not found: {dungeon_id}")
-
-        return DungeonResponse.model_validate(dungeon)
-
-    async def get_questions_for_dungeon(
-        self,
-        dungeon_id: UUID,
-        floor: int,
-        count: int,
-        user_id: UUID,
-        session: AsyncSession,
-        run_seed: int = None
-    ) -> List[QuestionResponse]:
-        """
-        Get questions for a dungeon floor.
-        Uses run_seed to generate varied question selection per run.
-        If run_seed is not provided, uses timestamp for random selection.
-        """
-        logger.info(f"Getting {count} questions for dungeon {dungeon_id}, floor {floor}, user {user_id}")
-
-        try:
-            # Get dungeon to determine category and difficulty
-            dungeon = await self.content_repo.get_dungeon_by_id(dungeon_id)
-            if not dungeon:
-                raise DungeonNotFoundError(f"Dungeon not found: {dungeon_id}")
-
-            # Use run_seed if provided, otherwise generate a unique seed per request
-            if run_seed is None:
-                # Use timestamp to ensure different questions each run
-                import time
-                run_seed = int(time.time() * 1000000) % (2**31)
-            
-            seed = self._generate_question_seed(user_id, dungeon_id, floor, run_seed)
-            
-            # Get questions using randomized selection
-            questions = await self._get_deterministic_questions(
-                category=dungeon.category,
-                floor=floor,
-                count=count,
-                seed=seed,
-                session=session
-            )
-
-            if len(questions) < count:
-                # If we don't have enough questions in database, fetch from external API
-                logger.info(f"Insufficient questions in database ({len(questions)}/{count}), fetching from external API")
-                questions = await self._supplement_questions_from_api(
-                    category=dungeon.category,
-                    floor=floor,
-                    count=count,
-                    existing_questions=questions,
-                    session=session
-                )
-
-            return [QuestionResponse.model_validate(q) for q in questions]
-
-        except Exception as e:
-            logger.error(f"Failed to get questions for dungeon: {e}")
-            raise ContentError(f"Failed to get questions: {e}")
-
-    async def get_daily_challenge(self, session: AsyncSession) -> DailyChallengeResponse:
-        """Get current daily challenge."""
-        logger.info("Fetching daily challenge")
-
-        try:
-            # Get current date for challenge lookup
-            today = datetime.now(timezone.utc).date()
-            
-            # Check if we have a current daily challenge
-            challenge = await self.content_repo.get_daily_challenge_by_date(today)
-            
-            if not challenge:
-                # Generate new daily challenge
-                logger.info(f"Generating new daily challenge for {today}")
-                challenge = await self._generate_daily_challenge(today, session)
-                await session.commit()
-                # Refresh to load relationships
-                await session.refresh(challenge, ['dungeon'])
-
-            # Ensure dungeon relationship is loaded
-            if not hasattr(challenge, 'dungeon') or challenge.dungeon is None:
-                from sqlalchemy.orm import selectinload
-                stmt = select(DailyChallenge).where(DailyChallenge.id == challenge.id).options(selectinload(DailyChallenge.dungeon))
-                result = await session.execute(stmt)
-                challenge = result.scalar_one()
-
-            return DailyChallengeResponse.model_validate(challenge)
-
-        except Exception as e:
-            logger.error(f"Failed to get daily challenge: {e}")
-            raise DailyChallengeError(f"Failed to get daily challenge: {e}")
-    
-    async def get_daily_challenge_questions(
-        self,
-        challenge_id: UUID,
-        user_id: UUID,
-        session: AsyncSession
-    ) -> List[QuestionResponse]:
-        """Get hard difficulty questions for daily challenge."""
-        logger.info(f"Getting questions for daily challenge {challenge_id}")
-        
-        try:
-            # Get challenge details
-            challenge = await session.get(DailyChallenge, challenge_id)
-            if not challenge:
-                raise DailyChallengeError(f"Daily challenge not found: {challenge_id}")
-            
-            # Get question count from modifiers first
-            question_count = challenge.modifiers.get("question_count", 10)
-            
-            # Get dungeon
-            dungeon = await self.content_repo.get_dungeon_by_id(challenge.dungeon_id)
-            if not dungeon:
-                raise DungeonNotFoundError(f"Dungeon not found: {challenge.dungeon_id}")
-            
-            # Get ONLY hard difficulty questions for this category
-            from sqlalchemy import select
-            from ..domain.models import Question, Dungeon
-            
-            hard_questions_result = await session.execute(
-                select(Question).where(
-                    Question.dungeon_id == dungeon.id,
-                    Question.difficulty == QuestionDifficulty.HARD
-                )
-            )
-            hard_questions = list(hard_questions_result.scalars().all())
-            
-            if len(hard_questions) < question_count:
-                logger.warning(f"Insufficient hard questions ({len(hard_questions)}/{question_count}) for dungeon {dungeon.id}, fetching from API")
-                # Try to fetch more hard questions from API
-                hard_questions = await self._supplement_questions_from_api(
-                    category=dungeon.category,
-                    floor=10,  # Floor 10 = hard difficulty
-                    count=question_count,
-                    existing_questions=hard_questions,
-                    session=session
-                )
-                await session.commit()  # Commit newly fetched questions
-            
-            # Use challenge seed for consistent question selection per day
-            rng = random.Random(challenge.seed)
-            rng.shuffle(hard_questions)
-            
-            # Select questions
-            selected_questions = hard_questions[:min(question_count, len(hard_questions))]
-            
-            logger.info(f"Selected {len(selected_questions)} hard questions for daily challenge")
-            return [QuestionResponse.model_validate(q) for q in selected_questions]
-            
-        except Exception as e:
-            logger.error(f"Failed to get daily challenge questions: {e}")
-            raise ContentError(f"Failed to get daily challenge questions: {e}")
-
-    async def refresh_question_pool(
-        self,
-        category: Optional[str] = None,
-        batch_size: int = 50,
-        session: AsyncSession = None
-    ) -> int:
-        """
-        Refresh question pool from external trivia APIs.
-        This can be run as a background job to keep questions fresh.
-        """
-        logger.info(f"Refreshing question pool for category: {category}")
-
-        try:
-            total_added = 0
-            
-            # Convert string category to enum if provided
-            if category:
-                # Validate category string
-                valid_categories = [cat.value for cat in DungeonCategory]
-                if category not in valid_categories:
-                    raise ContentError(f"Invalid category: {category}. Valid options: {valid_categories}")
-                categories_to_fetch = [DungeonCategory(category)]
-            else:
-                categories_to_fetch = list(DungeonCategory)
-
-            async with self.trivia_client:
-                for cat in categories_to_fetch:
-                    for difficulty in QuestionDifficulty:
-                        try:
-                            # Fetch questions from external API
-                            external_questions = await self.trivia_client.fetch_questions(
-                                amount=batch_size,
-                                category=cat.value,
-                                difficulty=difficulty,
-                                provider=TriviaAPIProvider.OPENTDB
-                            )
-
-                            # Convert and store questions
-                            for ext_q in external_questions:
-                                # Check if question already exists (prevent duplicates)
-                                question_hash = self._hash_question(ext_q.question)
-                                existing = await self.content_repo.get_question_by_hash(question_hash, session)
-                                
-                                if not existing:
-                                    await self._store_external_question(ext_q, cat, difficulty, session)
-                                    total_added += 1
-
-                        except TriviaAPIError as e:
-                            logger.warning(f"Failed to fetch questions for {cat.value}/{difficulty.value}: {e}")
-                            continue
-
-            # Commit all the new questions to database
-            if session:
-                await session.commit()
-            
-            logger.info(f"Successfully added {total_added} new questions to pool")
-            return total_added
-
-        except Exception as e:
-            logger.error(f"Failed to refresh question pool: {e}")
-            if session:
-                await session.rollback()
-            raise ContentError(f"Failed to refresh question pool: {e}")
-
-    async def _get_deterministic_questions(
-        self,
-        category: DungeonCategory,
-        floor: int,
-        count: int,
-        seed: str,
-        session: AsyncSession
-    ) -> List[Question]:
-        """Get varied set of questions using seed for randomization."""
-        # Get ALL questions for this category (not filtered by difficulty)
-        # This ensures we have a large pool to select from
-        from sqlalchemy import select
-        from ..domain.models import Dungeon
-        
-        # Get dungeons for this category
-        dungeons_result = await session.execute(
-            select(Dungeon).where(Dungeon.category == category)
-        )
-        dungeons = list(dungeons_result.scalars().all())
-        
-        if not dungeons:
-            return []
-        
-        # Get ALL questions for these dungeons (mix of all difficulties)
-        available_questions = []
-        for dungeon in dungeons:
-            dungeon_questions = await self.content_repo.get_questions_for_dungeon(dungeon.id)
-            available_questions.extend(dungeon_questions)
-
-        if not available_questions:
-            return []
-
-        # Convert string seed to integer for proper randomization
-        seed_int = int(hashlib.sha256(seed.encode()).hexdigest(), 16) % (2**31)
-        
-        # Create a local Random instance to avoid affecting global state
-        rng = random.Random(seed_int)
-        
-        # Shuffle the entire pool to get different subsets each time
-        rng.shuffle(available_questions)
-        
-        # Select the requested count from the shuffled pool
-        selected_count = min(count, len(available_questions))
-        selected_questions = available_questions[:selected_count]
-        
-        logger.info(f"Selected {len(selected_questions)} questions from pool of {len(available_questions)} (category: {category}, seed: {seed_int})")
-        
-        return selected_questions
-
-    async def _supplement_questions_from_api(
-        self,
-        category: DungeonCategory,
-        floor: int,
-        count: int,
-        existing_questions: List[Question],
-        session: AsyncSession
-    ) -> List[Question]:
-        """Supplement existing questions with API-fetched questions."""
-        needed_count = count - len(existing_questions)
-        if needed_count <= 0:
-            return existing_questions
-
-        try:
-            difficulty = self._calculate_floor_difficulty(floor)
-            
-            async with self.trivia_client:
-                # Fetch questions from external API
-                # Ensure category is a string
-                if isinstance(category, DungeonCategory):
-                    category_str = category.value
-                elif isinstance(category, str):
-                    category_str = category
-                else:
-                    category_str = str(category)
-                    
-                external_questions = await self.trivia_client.fetch_questions(
-                    amount=needed_count * 2,  # Fetch extra in case some are duplicates
-                    category=category_str,
-                    difficulty=difficulty,
-                    provider=TriviaAPIProvider.OPENTDB
-                )
-
-                # Convert external questions to our format and store them
-                new_questions = []
-                for ext_q in external_questions:
-                    if len(new_questions) >= needed_count:
-                        break
-
-                    # Check if this question is already in existing set
-                    question_hash = self._hash_question(ext_q.question)
-                    if any(self._hash_question(q.prompt) == question_hash for q in existing_questions):
-                        continue
-
-                    # Store and add to result
-                    stored_question = await self._store_external_question(ext_q, category, difficulty, session)
-                    new_questions.append(stored_question)
-
-                return existing_questions + new_questions[:needed_count]
-
-        except Exception as e:
-            logger.warning(f"Failed to supplement questions from API: {e}")
-            return existing_questions  # Return what we have
-
-    async def _store_external_question(
-        self,
-        external_question: TriviaQuestion,
-        category: DungeonCategory,
-        difficulty: QuestionDifficulty,
-        session: AsyncSession
-    ) -> Question:
-        """Store external question in our database."""
-        # Create all possible choices (correct + incorrect)
-        all_choices = [external_question.correct_answer] + external_question.incorrect_answers
-        random.shuffle(all_choices)  # Randomize choice order
-        
-        # Find correct answer index after shuffling
-        correct_choice_index = all_choices.index(external_question.correct_answer)
-
-        # Create question request schema
-        question_data = QuestionRequest(
-            question_text=external_question.question,
-            choices=all_choices,
-            correct_choice_index=correct_choice_index,
-            category=category,
-            difficulty=difficulty,
-            source="external_api",
-            metadata={
-                "source_id": external_question.source_id,
-                "original_category": external_question.category,
-                "api_provider": "opentdb"
-            }
-        )
-
-        # Get dungeon for this category
-        dungeons = await self.content_repo.get_dungeons_by_category(category)
-        if not dungeons:
-            raise ContentError(f"No dungeons found for category: {category}")
-        
-        # Use first dungeon of this category
-        dungeon = dungeons[0]
-        
-        # Store in database
-        return await self.content_repo.create_question(
-            dungeon_id=dungeon.id,
-            prompt=external_question.question,
-            choices=all_choices,
-            answer_index=correct_choice_index,
-            difficulty=difficulty,
-            tags=[category.value, difficulty.value, "external_api"]
-        )
-
-    async def _generate_daily_challenge(
-        self,
-        challenge_date: date,
-        session: AsyncSession
-    ) -> DailyChallenge:
-        """Generate a new daily challenge with hard questions and random category."""
-        # Use date as seed for deterministic challenge generation
-        seed_string = f"daily_challenge_{challenge_date}"
-        seed_int = int(hashlib.sha256(seed_string.encode()).hexdigest(), 16) % (2**31)
-        
-        # Create local random instance
-        rng = random.Random(seed_int)
-
-        try:
-            # Randomly select category (different each day based on date seed)
-            category = rng.choice(list(DungeonCategory))
-            
-            # Daily challenges are always:
-            # - Hard difficulty only
-            # - 10 questions
-            # - Bonus XP multiplier
-            question_count = 10
-            difficulty = QuestionDifficulty.HARD
-            
-            # Get dungeon for this category
-            dungeons = await self.content_repo.get_dungeons_by_category(category)
-            if not dungeons:
-                raise DailyChallengeError(f"No dungeons found for category: {category}")
-            
-            dungeon = dungeons[0]
-            
-            # Calculate expiration (end of day UTC)
-            from datetime import datetime as dt, time as dt_time
-            expires_at = dt.combine(
-                challenge_date + timedelta(days=1),
-                dt_time.min
-            ).replace(tzinfo=timezone.utc)
-            
-            # Create daily challenge with bonus modifier
-            challenge = await self.content_repo.create_daily_challenge(
-                challenge_date=challenge_date,
-                seed=seed_int,
-                dungeon_id=dungeon.id,
-                modifiers={
-                    "difficulty": difficulty.value,
-                    "question_count": question_count,
-                    "xp_multiplier": 2.0,  # 2x XP for daily challenges
-                    "points_multiplier": 1.5,  # 1.5x points
-                    "theme": f"Daily {category.value.title()} Challenge",
-                    "description": f"Hard mode challenge! {question_count} difficult {category.value} questions with bonus rewards!"
-                },
-                expires_at=expires_at
-            )
-            
-            logger.info(f"Generated daily challenge: {challenge.id} for {challenge_date} - Category: {category}, Difficulty: {difficulty}")
-            return challenge
-
-        except Exception as e:
-            logger.error(f"Failed to generate daily challenge: {e}")
-            raise DailyChallengeError(f"Failed to generate daily challenge: {e}")
-
-    def _generate_question_seed(self, user_id: UUID, dungeon_id: UUID, floor: int, run_seed: int) -> str:
-        """Generate seed for question selection based on run."""
-        # Combine run seed with other factors for varied but reproducible selection
-        seed_string = f"{run_seed}_{dungeon_id}_{floor}_{user_id}"
-        return hashlib.sha256(seed_string.encode()).hexdigest()[:16]
-
-    def _calculate_floor_difficulty(self, floor: int) -> QuestionDifficulty:
-        """Calculate question difficulty based on dungeon floor."""
-        if floor <= 3:
-            return QuestionDifficulty.EASY
-        elif floor <= 7:
-            return QuestionDifficulty.MEDIUM
-        else:
-            return QuestionDifficulty.HARD
-
-    def _hash_question(self, question_text: str) -> str:
-        """Generate hash for question to detect duplicates."""
-        return hashlib.md5(question_text.lower().strip().encode()).hexdigest()
-
-    async def create_custom_dungeon(
-        self,
-        title: str,
-        category: DungeonCategory,
-        floor_count: int = 10,
-        session: AsyncSession = None
-    ) -> DungeonResponse:
-        """Create a custom dungeon (admin function)."""
-        logger.info(f"Creating custom dungeon: {title}")
-
-        try:
-            dungeon_data = {
-                "title": title,
-                "category": category,
-                "content_version": 1,
-                "metadata": {
-                    "created_by": "content_service",
-                    "custom": True
-                }
-            }
-
-            dungeon = await self.content_repo.create_dungeon(dungeon_data, session)
-
-            # Create dungeon tiers/floors
-            for floor in range(1, floor_count + 1):
-                tier_data = {
-                    "dungeon_id": dungeon.id,
-                    "floor": floor,
-                    "boss_meta": {
-                        "name": f"Floor {floor} Challenge",
-                        "difficulty": self._calculate_floor_difficulty(floor).value,
-                        "questions_count": 10
-                    }
-                }
-                await self.content_repo.create_dungeon_tier(tier_data, session)
-
-            logger.info(f"Successfully created custom dungeon: {dungeon.id}")
-            return DungeonResponse.model_validate(dungeon)
-
-        except Exception as e:
-            logger.error(f"Failed to create custom dungeon: {e}")
-            raise ContentError(f"Failed to create custom dungeon: {e}")
-
-
-# Dependency for getting content service
-def get_content_service(
-    content_repo: ContentRepository,
-    trivia_client: TriviaAPIClient,
-    settings: Settings
-) -> ContentService:
-    """Dependency to get content service."""
-    return ContentService(content_repo, trivia_client, settings)
->>>>>>> ab4aedf6
+"""Content service for managing dungeons, questions, and daily challenges."""
+
+import logging
+import random
+import hashlib
+from datetime import datetime, timezone, timedelta, date
+from typing import List, Dict, Any, Optional, Tuple
+from uuid import UUID
+
+from sqlalchemy.ext.asyncio import AsyncSession
+
+from ..core.config import Settings
+from ..domain.enums import DungeonCategory, QuestionDifficulty
+from ..domain.models import Question, Dungeon, DungeonTier, DailyChallenge
+from ..repositories.content_repo import ContentRepository
+from ..schemas.content import (
+    DungeonResponse,
+    QuestionResponse,
+    DailyChallengeResponse,
+    QuestionRequest
+)
+from .trivia_api_client import TriviaAPIClient, TriviaAPIProvider, TriviaQuestion
+from .exceptions import (
+    ContentError,
+    QuestionNotFoundError,
+    DungeonNotFoundError,
+    DailyChallengeError,
+    TriviaAPIError
+)
+
+logger = logging.getLogger(__name__)
+
+
+class ContentService:
+    """Service for managing game content operations."""
+
+    def __init__(
+        self,
+        content_repo: ContentRepository,
+        trivia_client: TriviaAPIClient,
+        settings: Settings
+    ):
+        self.content_repo = content_repo
+        self.trivia_client = trivia_client
+        self.settings = settings
+
+    async def get_available_dungeons(self, session: AsyncSession) -> List[DungeonResponse]:
+        """Get all available dungeons."""
+        logger.info("Fetching available dungeons")
+
+        try:
+            dungeons = await self.content_repo.get_all_dungeons()
+            return [DungeonResponse.model_validate(dungeon) for dungeon in dungeons]
+
+        except Exception as e:
+            logger.error(f"Failed to fetch dungeons: {e}")
+            raise ContentError("Failed to fetch dungeons")
+
+    async def get_dungeon_by_id(self, dungeon_id: UUID, session: AsyncSession) -> DungeonResponse:
+        """Get specific dungeon by ID."""
+        logger.info(f"Fetching dungeon: {dungeon_id}")
+
+        dungeon = await self.content_repo.get_dungeon_by_id(dungeon_id)
+        if not dungeon:
+            raise DungeonNotFoundError(f"Dungeon not found: {dungeon_id}")
+
+        return DungeonResponse.model_validate(dungeon)
+
+    async def get_questions_for_dungeon(
+        self,
+        dungeon_id: UUID,
+        floor: int,
+        count: int,
+        user_id: UUID,
+        session: AsyncSession,
+        run_seed: int = None
+    ) -> List[QuestionResponse]:
+        """
+        Get questions for a dungeon floor.
+        Uses run_seed to generate varied question selection per run.
+        If run_seed is not provided, uses timestamp for random selection.
+        """
+        logger.info(f"Getting {count} questions for dungeon {dungeon_id}, floor {floor}, user {user_id}")
+
+        try:
+            # Get dungeon to determine category and difficulty
+            dungeon = await self.content_repo.get_dungeon_by_id(dungeon_id)
+            if not dungeon:
+                raise DungeonNotFoundError(f"Dungeon not found: {dungeon_id}")
+
+            # Use run_seed if provided, otherwise generate a unique seed per request
+            if run_seed is None:
+                # Use timestamp to ensure different questions each run
+                import time
+                run_seed = int(time.time() * 1000000) % (2**31)
+            
+            seed = self._generate_question_seed(user_id, dungeon_id, floor, run_seed)
+            
+            # Get questions using randomized selection
+            questions = await self._get_deterministic_questions(
+                category=dungeon.category,
+                floor=floor,
+                count=count,
+                seed=seed,
+                session=session
+            )
+
+            if len(questions) < count:
+                # If we don't have enough questions in database, fetch from external API
+                logger.info(f"Insufficient questions in database ({len(questions)}/{count}), fetching from external API")
+                questions = await self._supplement_questions_from_api(
+                    category=dungeon.category,
+                    floor=floor,
+                    count=count,
+                    existing_questions=questions,
+                    session=session
+                )
+
+            return [QuestionResponse.model_validate(q) for q in questions]
+
+        except Exception as e:
+            logger.error(f"Failed to get questions for dungeon: {e}")
+            raise ContentError(f"Failed to get questions: {e}")
+
+    async def get_daily_challenge(self, session: AsyncSession) -> DailyChallengeResponse:
+        """Get current daily challenge."""
+        logger.info("Fetching daily challenge")
+
+        try:
+            # Get current date for challenge lookup
+            today = datetime.now(timezone.utc).date()
+            
+            # Check if we have a current daily challenge
+            challenge = await self.content_repo.get_daily_challenge_by_date(today)
+            
+            if not challenge:
+                # Generate new daily challenge
+                logger.info(f"Generating new daily challenge for {today}")
+                challenge = await self._generate_daily_challenge(today, session)
+                await session.commit()
+                # Refresh to load relationships
+                await session.refresh(challenge, ['dungeon'])
+
+            # Ensure dungeon relationship is loaded
+            if not hasattr(challenge, 'dungeon') or challenge.dungeon is None:
+                from sqlalchemy.orm import selectinload
+                stmt = select(DailyChallenge).where(DailyChallenge.id == challenge.id).options(selectinload(DailyChallenge.dungeon))
+                result = await session.execute(stmt)
+                challenge = result.scalar_one()
+
+            return DailyChallengeResponse.model_validate(challenge)
+
+        except Exception as e:
+            logger.error(f"Failed to get daily challenge: {e}")
+            raise DailyChallengeError(f"Failed to get daily challenge: {e}")
+    
+    async def get_daily_challenge_questions(
+        self,
+        challenge_id: UUID,
+        user_id: UUID,
+        session: AsyncSession
+    ) -> List[QuestionResponse]:
+        """Get hard difficulty questions for daily challenge."""
+        logger.info(f"Getting questions for daily challenge {challenge_id}")
+        
+        try:
+            # Get challenge details
+            challenge = await session.get(DailyChallenge, challenge_id)
+            if not challenge:
+                raise DailyChallengeError(f"Daily challenge not found: {challenge_id}")
+            
+            # Get question count from modifiers first
+            question_count = challenge.modifiers.get("question_count", 10)
+            
+            # Get dungeon
+            dungeon = await self.content_repo.get_dungeon_by_id(challenge.dungeon_id)
+            if not dungeon:
+                raise DungeonNotFoundError(f"Dungeon not found: {challenge.dungeon_id}")
+            
+            # Get ONLY hard difficulty questions for this category
+            from sqlalchemy import select
+            from ..domain.models import Question, Dungeon
+            
+            hard_questions_result = await session.execute(
+                select(Question).where(
+                    Question.dungeon_id == dungeon.id,
+                    Question.difficulty == QuestionDifficulty.HARD
+                )
+            )
+            hard_questions = list(hard_questions_result.scalars().all())
+            
+            if len(hard_questions) < question_count:
+                logger.warning(f"Insufficient hard questions ({len(hard_questions)}/{question_count}) for dungeon {dungeon.id}, fetching from API")
+                # Try to fetch more hard questions from API
+                hard_questions = await self._supplement_questions_from_api(
+                    category=dungeon.category,
+                    floor=10,  # Floor 10 = hard difficulty
+                    count=question_count,
+                    existing_questions=hard_questions,
+                    session=session
+                )
+                await session.commit()  # Commit newly fetched questions
+            
+            # Use challenge seed for consistent question selection per day
+            rng = random.Random(challenge.seed)
+            rng.shuffle(hard_questions)
+            
+            # Select questions
+            selected_questions = hard_questions[:min(question_count, len(hard_questions))]
+            
+            logger.info(f"Selected {len(selected_questions)} hard questions for daily challenge")
+            return [QuestionResponse.model_validate(q) for q in selected_questions]
+            
+        except Exception as e:
+            logger.error(f"Failed to get daily challenge questions: {e}")
+            raise ContentError(f"Failed to get daily challenge questions: {e}")
+
+    async def refresh_question_pool(
+        self,
+        category: Optional[str] = None,
+        batch_size: int = 50,
+        session: AsyncSession = None
+    ) -> int:
+        """
+        Refresh question pool from external trivia APIs.
+        This can be run as a background job to keep questions fresh.
+        """
+        logger.info(f"Refreshing question pool for category: {category}")
+
+        try:
+            total_added = 0
+            
+            # Convert string category to enum if provided
+            if category:
+                # Validate category string
+                valid_categories = [cat.value for cat in DungeonCategory]
+                if category not in valid_categories:
+                    raise ContentError(f"Invalid category: {category}. Valid options: {valid_categories}")
+                categories_to_fetch = [DungeonCategory(category)]
+            else:
+                categories_to_fetch = list(DungeonCategory)
+
+            async with self.trivia_client:
+                for cat in categories_to_fetch:
+                    for difficulty in QuestionDifficulty:
+                        try:
+                            # Fetch questions from external API
+                            external_questions = await self.trivia_client.fetch_questions(
+                                amount=batch_size,
+                                category=cat.value,
+                                difficulty=difficulty,
+                                provider=TriviaAPIProvider.OPENTDB
+                            )
+
+                            # Convert and store questions
+                            for ext_q in external_questions:
+                                # Check if question already exists (prevent duplicates)
+                                question_hash = self._hash_question(ext_q.question)
+                                existing = await self.content_repo.get_question_by_hash(question_hash, session)
+                                
+                                if not existing:
+                                    await self._store_external_question(ext_q, cat, difficulty, session)
+                                    total_added += 1
+
+                        except TriviaAPIError as e:
+                            logger.warning(f"Failed to fetch questions for {cat.value}/{difficulty.value}: {e}")
+                            continue
+
+            # Commit all the new questions to database
+            if session:
+                await session.commit()
+            
+            logger.info(f"Successfully added {total_added} new questions to pool")
+            return total_added
+
+        except Exception as e:
+            logger.error(f"Failed to refresh question pool: {e}")
+            if session:
+                await session.rollback()
+            raise ContentError(f"Failed to refresh question pool: {e}")
+
+    async def _get_deterministic_questions(
+        self,
+        category: DungeonCategory,
+        floor: int,
+        count: int,
+        seed: str,
+        session: AsyncSession
+    ) -> List[Question]:
+        """Get varied set of questions using seed for randomization."""
+        # Get ALL questions for this category (not filtered by difficulty)
+        # This ensures we have a large pool to select from
+        from sqlalchemy import select
+        from ..domain.models import Dungeon
+        
+        # Get dungeons for this category
+        dungeons_result = await session.execute(
+            select(Dungeon).where(Dungeon.category == category)
+        )
+        dungeons = list(dungeons_result.scalars().all())
+        
+        if not dungeons:
+            return []
+        
+        # Get ALL questions for these dungeons (mix of all difficulties)
+        available_questions = []
+        for dungeon in dungeons:
+            dungeon_questions = await self.content_repo.get_questions_for_dungeon(dungeon.id)
+            available_questions.extend(dungeon_questions)
+
+        if not available_questions:
+            return []
+
+        # Convert string seed to integer for proper randomization
+        seed_int = int(hashlib.sha256(seed.encode()).hexdigest(), 16) % (2**31)
+        
+        # Create a local Random instance to avoid affecting global state
+        rng = random.Random(seed_int)
+        
+        # Shuffle the entire pool to get different subsets each time
+        rng.shuffle(available_questions)
+        
+        # Select the requested count from the shuffled pool
+        selected_count = min(count, len(available_questions))
+        selected_questions = available_questions[:selected_count]
+        
+        logger.info(f"Selected {len(selected_questions)} questions from pool of {len(available_questions)} (category: {category}, seed: {seed_int})")
+        
+        return selected_questions
+
+    async def _supplement_questions_from_api(
+        self,
+        category: DungeonCategory,
+        floor: int,
+        count: int,
+        existing_questions: List[Question],
+        session: AsyncSession
+    ) -> List[Question]:
+        """Supplement existing questions with API-fetched questions."""
+        needed_count = count - len(existing_questions)
+        if needed_count <= 0:
+            return existing_questions
+
+        try:
+            difficulty = self._calculate_floor_difficulty(floor)
+            
+            async with self.trivia_client:
+                # Fetch questions from external API
+                # Ensure category is a string
+                if isinstance(category, DungeonCategory):
+                    category_str = category.value
+                elif isinstance(category, str):
+                    category_str = category
+                else:
+                    category_str = str(category)
+                    
+                external_questions = await self.trivia_client.fetch_questions(
+                    amount=needed_count * 2,  # Fetch extra in case some are duplicates
+                    category=category_str,
+                    difficulty=difficulty,
+                    provider=TriviaAPIProvider.OPENTDB
+                )
+
+                # Convert external questions to our format and store them
+                new_questions = []
+                for ext_q in external_questions:
+                    if len(new_questions) >= needed_count:
+                        break
+
+                    # Check if this question is already in existing set
+                    question_hash = self._hash_question(ext_q.question)
+                    if any(self._hash_question(q.prompt) == question_hash for q in existing_questions):
+                        continue
+
+                    # Store and add to result
+                    stored_question = await self._store_external_question(ext_q, category, difficulty, session)
+                    new_questions.append(stored_question)
+
+                return existing_questions + new_questions[:needed_count]
+
+        except Exception as e:
+            logger.warning(f"Failed to supplement questions from API: {e}")
+            return existing_questions  # Return what we have
+
+    async def _store_external_question(
+        self,
+        external_question: TriviaQuestion,
+        category: DungeonCategory,
+        difficulty: QuestionDifficulty,
+        session: AsyncSession
+    ) -> Question:
+        """Store external question in our database."""
+        # Create all possible choices (correct + incorrect)
+        all_choices = [external_question.correct_answer] + external_question.incorrect_answers
+        random.shuffle(all_choices)  # Randomize choice order
+        
+        # Find correct answer index after shuffling
+        correct_choice_index = all_choices.index(external_question.correct_answer)
+
+        # Create question request schema
+        question_data = QuestionRequest(
+            question_text=external_question.question,
+            choices=all_choices,
+            correct_choice_index=correct_choice_index,
+            category=category,
+            difficulty=difficulty,
+            source="external_api",
+            metadata={
+                "source_id": external_question.source_id,
+                "original_category": external_question.category,
+                "api_provider": "opentdb"
+            }
+        )
+
+        # Get dungeon for this category
+        dungeons = await self.content_repo.get_dungeons_by_category(category)
+        if not dungeons:
+            raise ContentError(f"No dungeons found for category: {category}")
+        
+        # Use first dungeon of this category
+        dungeon = dungeons[0]
+        
+        # Store in database
+        return await self.content_repo.create_question(
+            dungeon_id=dungeon.id,
+            prompt=external_question.question,
+            choices=all_choices,
+            answer_index=correct_choice_index,
+            difficulty=difficulty,
+            tags=[category.value, difficulty.value, "external_api"]
+        )
+
+    async def _generate_daily_challenge(
+        self,
+        challenge_date: date,
+        session: AsyncSession
+    ) -> DailyChallenge:
+        """Generate a new daily challenge with hard questions and random category."""
+        # Use date as seed for deterministic challenge generation
+        seed_string = f"daily_challenge_{challenge_date}"
+        seed_int = int(hashlib.sha256(seed_string.encode()).hexdigest(), 16) % (2**31)
+        
+        # Create local random instance
+        rng = random.Random(seed_int)
+
+        try:
+            # Randomly select category (different each day based on date seed)
+            category = rng.choice(list(DungeonCategory))
+            
+            # Daily challenges are always:
+            # - Hard difficulty only
+            # - 10 questions
+            # - Bonus XP multiplier
+            question_count = 10
+            difficulty = QuestionDifficulty.HARD
+            
+            # Get dungeon for this category
+            dungeons = await self.content_repo.get_dungeons_by_category(category)
+            if not dungeons:
+                raise DailyChallengeError(f"No dungeons found for category: {category}")
+            
+            dungeon = dungeons[0]
+            
+            # Calculate expiration (end of day UTC)
+            from datetime import datetime as dt, time as dt_time
+            expires_at = dt.combine(
+                challenge_date + timedelta(days=1),
+                dt_time.min
+            ).replace(tzinfo=timezone.utc)
+            
+            # Create daily challenge with bonus modifier
+            challenge = await self.content_repo.create_daily_challenge(
+                challenge_date=challenge_date,
+                seed=seed_int,
+                dungeon_id=dungeon.id,
+                modifiers={
+                    "difficulty": difficulty.value,
+                    "question_count": question_count,
+                    "xp_multiplier": 2.0,  # 2x XP for daily challenges
+                    "points_multiplier": 1.5,  # 1.5x points
+                    "theme": f"Daily {category.value.title()} Challenge",
+                    "description": f"Hard mode challenge! {question_count} difficult {category.value} questions with bonus rewards!"
+                },
+                expires_at=expires_at
+            )
+            
+            logger.info(f"Generated daily challenge: {challenge.id} for {challenge_date} - Category: {category}, Difficulty: {difficulty}")
+            return challenge
+
+        except Exception as e:
+            logger.error(f"Failed to generate daily challenge: {e}")
+            raise DailyChallengeError(f"Failed to generate daily challenge: {e}")
+
+    def _generate_question_seed(self, user_id: UUID, dungeon_id: UUID, floor: int, run_seed: int) -> str:
+        """Generate seed for question selection based on run."""
+        # Combine run seed with other factors for varied but reproducible selection
+        seed_string = f"{run_seed}_{dungeon_id}_{floor}_{user_id}"
+        return hashlib.sha256(seed_string.encode()).hexdigest()[:16]
+
+    def _calculate_floor_difficulty(self, floor: int) -> QuestionDifficulty:
+        """Calculate question difficulty based on dungeon floor."""
+        if floor <= 3:
+            return QuestionDifficulty.EASY
+        elif floor <= 7:
+            return QuestionDifficulty.MEDIUM
+        else:
+            return QuestionDifficulty.HARD
+
+    def _hash_question(self, question_text: str) -> str:
+        """Generate hash for question to detect duplicates."""
+        return hashlib.md5(question_text.lower().strip().encode()).hexdigest()
+
+    async def create_custom_dungeon(
+        self,
+        title: str,
+        category: DungeonCategory,
+        floor_count: int = 10,
+        session: AsyncSession = None
+    ) -> DungeonResponse:
+        """Create a custom dungeon (admin function)."""
+        logger.info(f"Creating custom dungeon: {title}")
+
+        try:
+            dungeon_data = {
+                "title": title,
+                "category": category,
+                "content_version": 1,
+                "metadata": {
+                    "created_by": "content_service",
+                    "custom": True
+                }
+            }
+
+            dungeon = await self.content_repo.create_dungeon(dungeon_data, session)
+
+            # Create dungeon tiers/floors
+            for floor in range(1, floor_count + 1):
+                tier_data = {
+                    "dungeon_id": dungeon.id,
+                    "floor": floor,
+                    "boss_meta": {
+                        "name": f"Floor {floor} Challenge",
+                        "difficulty": self._calculate_floor_difficulty(floor).value,
+                        "questions_count": 10
+                    }
+                }
+                await self.content_repo.create_dungeon_tier(tier_data, session)
+
+            logger.info(f"Successfully created custom dungeon: {dungeon.id}")
+            return DungeonResponse.model_validate(dungeon)
+
+        except Exception as e:
+            logger.error(f"Failed to create custom dungeon: {e}")
+            raise ContentError(f"Failed to create custom dungeon: {e}")
+
+
+# Dependency for getting content service
+def get_content_service(
+    content_repo: ContentRepository,
+    trivia_client: TriviaAPIClient,
+    settings: Settings
+) -> ContentService:
+    """Dependency to get content service."""
+    return ContentService(content_repo, trivia_client, settings)