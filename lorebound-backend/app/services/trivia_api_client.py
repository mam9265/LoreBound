--- conflicted
+++ resolved
@@ -1,709 +1,367 @@
-<<<<<<< HEAD
-"""Client for fetching trivia questions from external APIs."""
-
-import logging
-import asyncio
-from typing import List, Dict, Any, Optional
-from enum import Enum
-import aiohttp
-from pydantic import BaseModel, Field
-import random
-
-from ..domain.enums import QuestionDifficulty
-from .exceptions import TriviaAPIError
-
-logger = logging.getLogger(__name__)
-
-
-class TriviaAPIProvider(str, Enum):
-    """Supported trivia API providers."""
-    OPENTDB = "opentdb"
-    TRIVIA_API = "trivia_api"
-
-
-class TriviaCategory(BaseModel):
-    """Trivia category information."""
-    id: int
-    name: str
-    question_count: Optional[int] = None
-
-
-class TriviaQuestion(BaseModel):
-    """External trivia question data."""
-    question: str
-    correct_answer: str
-    incorrect_answers: List[str]
-    category: str
-    difficulty: str
-    question_type: str = "multiple"  # multiple or boolean
-    source_id: Optional[str] = None  # External API question ID
-
-
-class TriviaAPIResponse(BaseModel):
-    """Response from trivia API."""
-    questions: List[TriviaQuestion]
-    response_code: int = 0
-    total_questions: Optional[int] = None
-
-
-class TriviaAPIClient:
-    """Client for fetching trivia questions from external APIs."""
-
-    def __init__(self, timeout: int = 10, max_retries: int = 3):
-        self.timeout = timeout
-        self.max_retries = max_retries
-        self.session: Optional[aiohttp.ClientSession] = None
-
-        # OpenTDB configuration
-        self.opentdb_base_url = "https://opentdb.com/api.php"
-        self.opentdb_categories_url = "https://opentdb.com/api_category.php"
-        
-        # Trivia API configuration  
-        self.trivia_api_base_url = "https://the-trivia-api.com/api/questions"
-
-    async def __aenter__(self):
-        """Async context manager entry."""
-        self.session = aiohttp.ClientSession(
-            timeout=aiohttp.ClientTimeout(total=self.timeout)
-        )
-        return self
-
-    async def __aexit__(self, exc_type, exc_val, exc_tb):
-        """Async context manager exit."""
-        if self.session:
-            await self.session.close()
-
-    async def get_categories(self, provider: TriviaAPIProvider = TriviaAPIProvider.OPENTDB) -> List[TriviaCategory]:
-        """Fetch available categories from trivia API."""
-        if provider == TriviaAPIProvider.OPENTDB:
-            return await self._get_opentdb_categories()
-        elif provider == TriviaAPIProvider.TRIVIA_API:
-            return await self._get_trivia_api_categories()
-        else:
-            raise TriviaAPIError(f"Unsupported provider: {provider}")
-
-    async def fetch_questions(
-        self,
-        amount: int = 10,
-        category: Optional[str] = None,
-        difficulty: Optional[QuestionDifficulty] = None,
-        provider: TriviaAPIProvider = TriviaAPIProvider.OPENTDB
-    ) -> List[TriviaQuestion]:
-        """
-        Fetch trivia questions from external API.
-        
-        Args:
-            amount: Number of questions to fetch (max 50 for OpenTDB)
-            category: Category name or ID
-            difficulty: Question difficulty level
-            provider: Which API provider to use
-            
-        Returns:
-            List of trivia questions
-        """
-        logger.info(f"Fetching {amount} questions from {provider.value}")
-
-        if provider == TriviaAPIProvider.OPENTDB:
-            return await self._fetch_opentdb_questions(amount, category, difficulty)
-        elif provider == TriviaAPIProvider.TRIVIA_API:
-            return await self._fetch_trivia_api_questions(amount, category, difficulty)
-        else:
-            raise TriviaAPIError(f"Unsupported provider: {provider}")
-
-    async def _fetch_opentdb_questions(
-        self,
-        amount: int,
-        category: Optional[str] = None,
-        difficulty: Optional[QuestionDifficulty] = None
-    ) -> List[TriviaQuestion]:
-        """Fetch questions from Open Trivia Database."""
-        if not self.session:
-            raise TriviaAPIError("HTTP session not initialized")
-
-        # Build parameters
-        params = {
-            "amount": min(amount, 50),  # OpenTDB max is 50
-            "type": "multiple"  # Only multiple choice for now
-        }
-
-        if category:
-            # Map category name to OpenTDB category ID
-            category_id = await self._get_opentdb_category_id(category)
-            if category_id:
-                params["category"] = category_id
-
-        if difficulty:
-            # Map our difficulty enum to OpenTDB format
-            difficulty_map = {
-                QuestionDifficulty.EASY: "easy",
-                QuestionDifficulty.MEDIUM: "medium", 
-                QuestionDifficulty.HARD: "hard"
-            }
-            params["difficulty"] = difficulty_map.get(difficulty, "medium")
-
-        # Fetch questions with retry logic
-        for attempt in range(self.max_retries):
-            try:
-                async with self.session.get(self.opentdb_base_url, params=params) as response:
-                    if response.status == 200:
-                        data = await response.json()
-                        return self._parse_opentdb_response(data)
-                    else:
-                        logger.warning(f"OpenTDB returned status {response.status}")
-                        if attempt == self.max_retries - 1:
-                            raise TriviaAPIError(f"OpenTDB API error: {response.status}")
-
-            except asyncio.TimeoutError:
-                logger.warning(f"OpenTDB request timeout (attempt {attempt + 1})")
-                if attempt == self.max_retries - 1:
-                    raise TriviaAPIError("OpenTDB request timeout")
-
-            except Exception as e:
-                logger.error(f"OpenTDB request failed (attempt {attempt + 1}): {e}")
-                if attempt == self.max_retries - 1:
-                    raise TriviaAPIError(f"OpenTDB request failed: {e}")
-
-            # Wait before retry
-            await asyncio.sleep(2 ** attempt)
-
-        raise TriviaAPIError("Max retries exceeded")
-
-    async def _fetch_trivia_api_questions(
-        self,
-        amount: int,
-        category: Optional[str] = None,
-        difficulty: Optional[QuestionDifficulty] = None
-    ) -> List[TriviaQuestion]:
-        """Fetch questions from The Trivia API."""
-        if not self.session:
-            raise TriviaAPIError("HTTP session not initialized")
-
-        # Build parameters
-        params = {"limit": min(amount, 20)}  # Trivia API max is 20
-
-        if category:
-            params["categories"] = category.lower()
-
-        if difficulty:
-            difficulty_map = {
-                QuestionDifficulty.EASY: "easy",
-                QuestionDifficulty.MEDIUM: "medium",
-                QuestionDifficulty.HARD: "hard"
-            }
-            params["difficulty"] = difficulty_map.get(difficulty, "medium")
-
-        # Fetch questions with retry logic
-        for attempt in range(self.max_retries):
-            try:
-                async with self.session.get(self.trivia_api_base_url, params=params) as response:
-                    if response.status == 200:
-                        data = await response.json()
-                        return self._parse_trivia_api_response(data)
-                    else:
-                        logger.warning(f"Trivia API returned status {response.status}")
-                        if attempt == self.max_retries - 1:
-                            raise TriviaAPIError(f"Trivia API error: {response.status}")
-
-            except asyncio.TimeoutError:
-                logger.warning(f"Trivia API request timeout (attempt {attempt + 1})")
-                if attempt == self.max_retries - 1:
-                    raise TriviaAPIError("Trivia API request timeout")
-
-            except Exception as e:
-                logger.error(f"Trivia API request failed (attempt {attempt + 1}): {e}")
-                if attempt == self.max_retries - 1:
-                    raise TriviaAPIError(f"Trivia API request failed: {e}")
-
-            # Wait before retry
-            await asyncio.sleep(2 ** attempt)
-
-        raise TriviaAPIError("Max retries exceeded")
-
-    async def _get_opentdb_categories(self) -> List[TriviaCategory]:
-        """Fetch categories from OpenTDB."""
-        if not self.session:
-            raise TriviaAPIError("HTTP session not initialized")
-
-        try:
-            async with self.session.get(self.opentdb_categories_url) as response:
-                if response.status == 200:
-                    data = await response.json()
-                    categories = []
-                    for cat in data.get("trivia_categories", []):
-                        categories.append(TriviaCategory(
-                            id=cat["id"],
-                            name=cat["name"]
-                        ))
-                    return categories
-                else:
-                    raise TriviaAPIError(f"Failed to fetch categories: {response.status}")
-
-        except Exception as e:
-            logger.error(f"Failed to fetch OpenTDB categories: {e}")
-            raise TriviaAPIError(f"Failed to fetch categories: {e}")
-
-    async def _get_trivia_api_categories(self) -> List[TriviaCategory]:
-        """Get categories for The Trivia API (predefined list)."""
-        # The Trivia API uses predefined categories
-        categories = [
-            "arts_and_literature", "film_and_tv", "food_and_drink", "general_knowledge",
-            "geography", "history", "music", "science", "society_and_culture", "sport_and_leisure"
-        ]
-        
-        return [
-            TriviaCategory(id=i, name=cat.replace("_", " ").title())
-            for i, cat in enumerate(categories)
-        ]
-
-    async def _get_opentdb_category_id(self, category_name: str) -> Optional[int]:
-        """Get OpenTDB category ID by name."""
-        categories = await self._get_opentdb_categories()
-        for cat in categories:
-            if cat.name.lower() == category_name.lower():
-                return cat.id
-        return None
-
-    def _parse_opentdb_response(self, data: Dict[str, Any]) -> List[TriviaQuestion]:
-        """Parse OpenTDB API response."""
-        response_code = data.get("response_code", 1)
-        
-        if response_code != 0:
-            error_messages = {
-                1: "No results - insufficient questions in database",
-                2: "Invalid parameter - contains invalid parameter",
-                3: "Token not found - session token not found",
-                4: "Token empty - session token empty"
-            }
-            raise TriviaAPIError(f"OpenTDB error: {error_messages.get(response_code, 'Unknown error')}")
-
-        questions = []
-        for q in data.get("results", []):
-            # Decode HTML entities if needed
-            question_text = self._decode_html_entities(q.get("question", ""))
-            correct_answer = self._decode_html_entities(q.get("correct_answer", ""))
-            incorrect_answers = [
-                self._decode_html_entities(ans) for ans in q.get("incorrect_answers", [])
-            ]
-
-            questions.append(TriviaQuestion(
-                question=question_text,
-                correct_answer=correct_answer,
-                incorrect_answers=incorrect_answers,
-                category=q.get("category", "General"),
-                difficulty=q.get("difficulty", "medium"),
-                question_type=q.get("type", "multiple"),
-                source_id=f"opentdb_{hash(question_text)}"
-            ))
-
-        return questions
-
-    def _parse_trivia_api_response(self, data: List[Dict[str, Any]]) -> List[TriviaQuestion]:
-        """Parse The Trivia API response."""
-        questions = []
-        
-        for q in data:
-            # The Trivia API returns data in a different format
-            question_text = q.get("question", "")
-            correct_answer = q.get("correctAnswer", "")
-            incorrect_answers = q.get("incorrectAnswers", [])
-
-            questions.append(TriviaQuestion(
-                question=question_text,
-                correct_answer=correct_answer,
-                incorrect_answers=incorrect_answers,
-                category=q.get("category", "General"),
-                difficulty=q.get("difficulty", "medium"),
-                question_type="multiple",
-                source_id=f"trivia_api_{q.get('id', hash(question_text))}"
-            ))
-
-        return questions
-
-    def _decode_html_entities(self, text: str) -> str:
-        """Decode HTML entities in text."""
-        import html
-        return html.unescape(text)
-
-    async def test_connection(self, provider: TriviaAPIProvider = TriviaAPIProvider.OPENTDB) -> bool:
-        """Test connection to trivia API."""
-        try:
-            questions = await self.fetch_questions(amount=1, provider=provider)
-            return len(questions) > 0
-        except Exception as e:
-            logger.error(f"Trivia API connection test failed: {e}")
-            return False
-
-
-# Factory function for creating trivia client
-def create_trivia_client() -> TriviaAPIClient:
-    """Create and configure trivia API client."""
-    return TriviaAPIClient(timeout=10, max_retries=3)
-=======
-"""Client for fetching trivia questions from external APIs."""
-
-import logging
-import asyncio
-from typing import List, Dict, Any, Optional
-from enum import Enum
-import aiohttp
-from pydantic import BaseModel, Field
-import random
-
-from ..domain.enums import QuestionDifficulty
-from .exceptions import TriviaAPIError
-
-logger = logging.getLogger(__name__)
-
-
-class TriviaAPIProvider(str, Enum):
-    """Supported trivia API providers."""
-    OPENTDB = "opentdb"
-    TRIVIA_API = "trivia_api"
-
-
-class TriviaCategory(BaseModel):
-    """Trivia category information."""
-    id: int
-    name: str
-    question_count: Optional[int] = None
-
-
-class TriviaQuestion(BaseModel):
-    """External trivia question data."""
-    question: str
-    correct_answer: str
-    incorrect_answers: List[str]
-    category: str
-    difficulty: str
-    question_type: str = "multiple"  # multiple or boolean
-    source_id: Optional[str] = None  # External API question ID
-
-
-class TriviaAPIResponse(BaseModel):
-    """Response from trivia API."""
-    questions: List[TriviaQuestion]
-    response_code: int = 0
-    total_questions: Optional[int] = None
-
-
-class TriviaAPIClient:
-    """Client for fetching trivia questions from external APIs."""
-
-    def __init__(self, timeout: int = 10, max_retries: int = 3):
-        self.timeout = timeout
-        self.max_retries = max_retries
-        self.session: Optional[aiohttp.ClientSession] = None
-
-        # OpenTDB configuration
-        self.opentdb_base_url = "https://opentdb.com/api.php"
-        self.opentdb_categories_url = "https://opentdb.com/api_category.php"
-        
-        # Trivia API configuration  
-        self.trivia_api_base_url = "https://the-trivia-api.com/api/questions"
-        
-        # Rate limiting: OpenTDB allows 1 request per 5 seconds per IP
-        self.opentdb_last_request_time: float = 0
-        self.opentdb_rate_limit_seconds: float = 5.0
-
-    async def __aenter__(self):
-        """Async context manager entry."""
-        self.session = aiohttp.ClientSession(
-            timeout=aiohttp.ClientTimeout(total=self.timeout)
-        )
-        return self
-
-    async def __aexit__(self, exc_type, exc_val, exc_tb):
-        """Async context manager exit."""
-        if self.session:
-            await self.session.close()
-
-    async def _enforce_opentdb_rate_limit(self):
-        """
-        Enforce OpenTDB rate limit: 1 request per 5 seconds per IP.
-        Sleeps if necessary to respect the rate limit.
-        """
-        import time
-        current_time = time.time()
-        time_since_last_request = current_time - self.opentdb_last_request_time
-        
-        if time_since_last_request < self.opentdb_rate_limit_seconds:
-            sleep_time = self.opentdb_rate_limit_seconds - time_since_last_request
-            logger.info(f"Rate limiting: waiting {sleep_time:.2f}s before next OpenTDB request")
-            await asyncio.sleep(sleep_time)
-        
-        # Update last request time
-        import time
-        self.opentdb_last_request_time = time.time()
-
-    async def get_categories(self, provider: TriviaAPIProvider = TriviaAPIProvider.OPENTDB) -> List[TriviaCategory]:
-        """Fetch available categories from trivia API."""
-        if provider == TriviaAPIProvider.OPENTDB:
-            return await self._get_opentdb_categories()
-        elif provider == TriviaAPIProvider.TRIVIA_API:
-            return await self._get_trivia_api_categories()
-        else:
-            raise TriviaAPIError(f"Unsupported provider: {provider}")
-
-    async def fetch_questions(
-        self,
-        amount: int = 10,
-        category: Optional[str] = None,
-        difficulty: Optional[QuestionDifficulty] = None,
-        provider: TriviaAPIProvider = TriviaAPIProvider.OPENTDB
-    ) -> List[TriviaQuestion]:
-        """
-        Fetch trivia questions from external API.
-        
-        Args:
-            amount: Number of questions to fetch (max 50 for OpenTDB)
-            category: Category name or ID
-            difficulty: Question difficulty level
-            provider: Which API provider to use
-            
-        Returns:
-            List of trivia questions
-        """
-        logger.info(f"Fetching {amount} questions from {provider.value}")
-
-        if provider == TriviaAPIProvider.OPENTDB:
-            return await self._fetch_opentdb_questions(amount, category, difficulty)
-        elif provider == TriviaAPIProvider.TRIVIA_API:
-            return await self._fetch_trivia_api_questions(amount, category, difficulty)
-        else:
-            raise TriviaAPIError(f"Unsupported provider: {provider}")
-
-    async def _fetch_opentdb_questions(
-        self,
-        amount: int,
-        category: Optional[str] = None,
-        difficulty: Optional[QuestionDifficulty] = None
-    ) -> List[TriviaQuestion]:
-        """Fetch questions from Open Trivia Database."""
-        if not self.session:
-            raise TriviaAPIError("HTTP session not initialized")
-
-        # Enforce rate limit: 1 request per 5 seconds
-        await self._enforce_opentdb_rate_limit()
-
-        # Build parameters
-        params = {
-            "amount": min(amount, 50),  # OpenTDB max is 50
-            "type": "multiple"  # Only multiple choice for now
-        }
-
-        if category:
-            # Map category name to OpenTDB category ID
-            category_id = await self._get_opentdb_category_id(category)
-            if category_id:
-                params["category"] = category_id
-
-        if difficulty:
-            # Map our difficulty enum to OpenTDB format
-            difficulty_map = {
-                QuestionDifficulty.EASY: "easy",
-                QuestionDifficulty.MEDIUM: "medium", 
-                QuestionDifficulty.HARD: "hard"
-            }
-            params["difficulty"] = difficulty_map.get(difficulty, "medium")
-
-        # Fetch questions with retry logic
-        for attempt in range(self.max_retries):
-            try:
-                async with self.session.get(self.opentdb_base_url, params=params) as response:
-                    if response.status == 200:
-                        data = await response.json()
-                        return self._parse_opentdb_response(data)
-                    else:
-                        logger.warning(f"OpenTDB returned status {response.status}")
-                        if attempt == self.max_retries - 1:
-                            raise TriviaAPIError(f"OpenTDB API error: {response.status}")
-
-            except asyncio.TimeoutError:
-                logger.warning(f"OpenTDB request timeout (attempt {attempt + 1})")
-                if attempt == self.max_retries - 1:
-                    raise TriviaAPIError("OpenTDB request timeout")
-
-            except Exception as e:
-                logger.error(f"OpenTDB request failed (attempt {attempt + 1}): {e}")
-                if attempt == self.max_retries - 1:
-                    raise TriviaAPIError(f"OpenTDB request failed: {e}")
-
-            # Wait before retry
-            await asyncio.sleep(2 ** attempt)
-
-        raise TriviaAPIError("Max retries exceeded")
-
-    async def _fetch_trivia_api_questions(
-        self,
-        amount: int,
-        category: Optional[str] = None,
-        difficulty: Optional[QuestionDifficulty] = None
-    ) -> List[TriviaQuestion]:
-        """Fetch questions from The Trivia API."""
-        if not self.session:
-            raise TriviaAPIError("HTTP session not initialized")
-
-        # Build parameters
-        params = {"limit": min(amount, 20)}  # Trivia API max is 20
-
-        if category:
-            params["categories"] = category.lower()
-
-        if difficulty:
-            difficulty_map = {
-                QuestionDifficulty.EASY: "easy",
-                QuestionDifficulty.MEDIUM: "medium",
-                QuestionDifficulty.HARD: "hard"
-            }
-            params["difficulty"] = difficulty_map.get(difficulty, "medium")
-
-        # Fetch questions with retry logic
-        for attempt in range(self.max_retries):
-            try:
-                async with self.session.get(self.trivia_api_base_url, params=params) as response:
-                    if response.status == 200:
-                        data = await response.json()
-                        return self._parse_trivia_api_response(data)
-                    else:
-                        logger.warning(f"Trivia API returned status {response.status}")
-                        if attempt == self.max_retries - 1:
-                            raise TriviaAPIError(f"Trivia API error: {response.status}")
-
-            except asyncio.TimeoutError:
-                logger.warning(f"Trivia API request timeout (attempt {attempt + 1})")
-                if attempt == self.max_retries - 1:
-                    raise TriviaAPIError("Trivia API request timeout")
-
-            except Exception as e:
-                logger.error(f"Trivia API request failed (attempt {attempt + 1}): {e}")
-                if attempt == self.max_retries - 1:
-                    raise TriviaAPIError(f"Trivia API request failed: {e}")
-
-            # Wait before retry
-            await asyncio.sleep(2 ** attempt)
-
-        raise TriviaAPIError("Max retries exceeded")
-
-    async def _get_opentdb_categories(self) -> List[TriviaCategory]:
-        """Fetch categories from OpenTDB."""
-        if not self.session:
-            raise TriviaAPIError("HTTP session not initialized")
-
-        # Enforce rate limit: 1 request per 5 seconds
-        await self._enforce_opentdb_rate_limit()
-
-        try:
-            async with self.session.get(self.opentdb_categories_url) as response:
-                if response.status == 200:
-                    data = await response.json()
-                    categories = []
-                    for cat in data.get("trivia_categories", []):
-                        categories.append(TriviaCategory(
-                            id=cat["id"],
-                            name=cat["name"]
-                        ))
-                    return categories
-                else:
-                    raise TriviaAPIError(f"Failed to fetch categories: {response.status}")
-
-        except Exception as e:
-            logger.error(f"Failed to fetch OpenTDB categories: {e}")
-            raise TriviaAPIError(f"Failed to fetch categories: {e}")
-
-    async def _get_trivia_api_categories(self) -> List[TriviaCategory]:
-        """Get categories for The Trivia API (predefined list)."""
-        # The Trivia API uses predefined categories
-        categories = [
-            "arts_and_literature", "film_and_tv", "food_and_drink", "general_knowledge",
-            "geography", "history", "music", "science", "society_and_culture", "sport_and_leisure"
-        ]
-        
-        return [
-            TriviaCategory(id=i, name=cat.replace("_", " ").title())
-            for i, cat in enumerate(categories)
-        ]
-
-    async def _get_opentdb_category_id(self, category_name: str) -> Optional[int]:
-        """Get OpenTDB category ID by name."""
-        categories = await self._get_opentdb_categories()
-        for cat in categories:
-            if cat.name.lower() == category_name.lower():
-                return cat.id
-        return None
-
-    def _parse_opentdb_response(self, data: Dict[str, Any]) -> List[TriviaQuestion]:
-        """Parse OpenTDB API response."""
-        response_code = data.get("response_code", 1)
-        
-        if response_code != 0:
-            error_messages = {
-                1: "No results - insufficient questions in database",
-                2: "Invalid parameter - contains invalid parameter",
-                3: "Token not found - session token not found",
-                4: "Token empty - session token empty"
-            }
-            raise TriviaAPIError(f"OpenTDB error: {error_messages.get(response_code, 'Unknown error')}")
-
-        questions = []
-        for q in data.get("results", []):
-            # Decode HTML entities if needed
-            question_text = self._decode_html_entities(q.get("question", ""))
-            correct_answer = self._decode_html_entities(q.get("correct_answer", ""))
-            incorrect_answers = [
-                self._decode_html_entities(ans) for ans in q.get("incorrect_answers", [])
-            ]
-
-            questions.append(TriviaQuestion(
-                question=question_text,
-                correct_answer=correct_answer,
-                incorrect_answers=incorrect_answers,
-                category=q.get("category", "General"),
-                difficulty=q.get("difficulty", "medium"),
-                question_type=q.get("type", "multiple"),
-                source_id=f"opentdb_{hash(question_text)}"
-            ))
-
-        return questions
-
-    def _parse_trivia_api_response(self, data: List[Dict[str, Any]]) -> List[TriviaQuestion]:
-        """Parse The Trivia API response."""
-        questions = []
-        
-        for q in data:
-            # The Trivia API returns data in a different format
-            question_text = q.get("question", "")
-            correct_answer = q.get("correctAnswer", "")
-            incorrect_answers = q.get("incorrectAnswers", [])
-
-            questions.append(TriviaQuestion(
-                question=question_text,
-                correct_answer=correct_answer,
-                incorrect_answers=incorrect_answers,
-                category=q.get("category", "General"),
-                difficulty=q.get("difficulty", "medium"),
-                question_type="multiple",
-                source_id=f"trivia_api_{q.get('id', hash(question_text))}"
-            ))
-
-        return questions
-
-    def _decode_html_entities(self, text: str) -> str:
-        """Decode HTML entities in text."""
-        import html
-        return html.unescape(text)
-
-    async def test_connection(self, provider: TriviaAPIProvider = TriviaAPIProvider.OPENTDB) -> bool:
-        """Test connection to trivia API."""
-        try:
-            questions = await self.fetch_questions(amount=1, provider=provider)
-            return len(questions) > 0
-        except Exception as e:
-            logger.error(f"Trivia API connection test failed: {e}")
-            return False
-
-
-# Factory function for creating trivia client
-def create_trivia_client() -> TriviaAPIClient:
-    """Create and configure trivia API client."""
-    return TriviaAPIClient(timeout=10, max_retries=3)
->>>>>>> ab4aedf6
+"""Client for fetching trivia questions from external APIs."""
+
+import logging
+import asyncio
+from typing import List, Dict, Any, Optional
+from enum import Enum
+import aiohttp
+from pydantic import BaseModel, Field
+import random
+
+from ..domain.enums import QuestionDifficulty
+from .exceptions import TriviaAPIError
+
+logger = logging.getLogger(__name__)
+
+
+class TriviaAPIProvider(str, Enum):
+    """Supported trivia API providers."""
+    OPENTDB = "opentdb"
+    TRIVIA_API = "trivia_api"
+
+
+class TriviaCategory(BaseModel):
+    """Trivia category information."""
+    id: int
+    name: str
+    question_count: Optional[int] = None
+
+
+class TriviaQuestion(BaseModel):
+    """External trivia question data."""
+    question: str
+    correct_answer: str
+    incorrect_answers: List[str]
+    category: str
+    difficulty: str
+    question_type: str = "multiple"  # multiple or boolean
+    source_id: Optional[str] = None  # External API question ID
+
+
+class TriviaAPIResponse(BaseModel):
+    """Response from trivia API."""
+    questions: List[TriviaQuestion]
+    response_code: int = 0
+    total_questions: Optional[int] = None
+
+
+class TriviaAPIClient:
+    """Client for fetching trivia questions from external APIs."""
+
+    def __init__(self, timeout: int = 10, max_retries: int = 3):
+        self.timeout = timeout
+        self.max_retries = max_retries
+        self.session: Optional[aiohttp.ClientSession] = None
+
+        # OpenTDB configuration
+        self.opentdb_base_url = "https://opentdb.com/api.php"
+        self.opentdb_categories_url = "https://opentdb.com/api_category.php"
+        
+        # Trivia API configuration  
+        self.trivia_api_base_url = "https://the-trivia-api.com/api/questions"
+        
+        # Rate limiting: OpenTDB allows 1 request per 5 seconds per IP
+        self.opentdb_last_request_time: float = 0
+        self.opentdb_rate_limit_seconds: float = 5.0
+
+    async def __aenter__(self):
+        """Async context manager entry."""
+        self.session = aiohttp.ClientSession(
+            timeout=aiohttp.ClientTimeout(total=self.timeout)
+        )
+        return self
+
+    async def __aexit__(self, exc_type, exc_val, exc_tb):
+        """Async context manager exit."""
+        if self.session:
+            await self.session.close()
+
+    async def _enforce_opentdb_rate_limit(self):
+        """
+        Enforce OpenTDB rate limit: 1 request per 5 seconds per IP.
+        Sleeps if necessary to respect the rate limit.
+        """
+        import time
+        current_time = time.time()
+        time_since_last_request = current_time - self.opentdb_last_request_time
+        
+        if time_since_last_request < self.opentdb_rate_limit_seconds:
+            sleep_time = self.opentdb_rate_limit_seconds - time_since_last_request
+            logger.info(f"Rate limiting: waiting {sleep_time:.2f}s before next OpenTDB request")
+            await asyncio.sleep(sleep_time)
+        
+        # Update last request time
+        import time
+        self.opentdb_last_request_time = time.time()
+
+    async def get_categories(self, provider: TriviaAPIProvider = TriviaAPIProvider.OPENTDB) -> List[TriviaCategory]:
+        """Fetch available categories from trivia API."""
+        if provider == TriviaAPIProvider.OPENTDB:
+            return await self._get_opentdb_categories()
+        elif provider == TriviaAPIProvider.TRIVIA_API:
+            return await self._get_trivia_api_categories()
+        else:
+            raise TriviaAPIError(f"Unsupported provider: {provider}")
+
+    async def fetch_questions(
+        self,
+        amount: int = 10,
+        category: Optional[str] = None,
+        difficulty: Optional[QuestionDifficulty] = None,
+        provider: TriviaAPIProvider = TriviaAPIProvider.OPENTDB
+    ) -> List[TriviaQuestion]:
+        """
+        Fetch trivia questions from external API.
+        
+        Args:
+            amount: Number of questions to fetch (max 50 for OpenTDB)
+            category: Category name or ID
+            difficulty: Question difficulty level
+            provider: Which API provider to use
+            
+        Returns:
+            List of trivia questions
+        """
+        logger.info(f"Fetching {amount} questions from {provider.value}")
+
+        if provider == TriviaAPIProvider.OPENTDB:
+            return await self._fetch_opentdb_questions(amount, category, difficulty)
+        elif provider == TriviaAPIProvider.TRIVIA_API:
+            return await self._fetch_trivia_api_questions(amount, category, difficulty)
+        else:
+            raise TriviaAPIError(f"Unsupported provider: {provider}")
+
+    async def _fetch_opentdb_questions(
+        self,
+        amount: int,
+        category: Optional[str] = None,
+        difficulty: Optional[QuestionDifficulty] = None
+    ) -> List[TriviaQuestion]:
+        """Fetch questions from Open Trivia Database."""
+        if not self.session:
+            raise TriviaAPIError("HTTP session not initialized")
+
+        # Enforce rate limit: 1 request per 5 seconds
+        await self._enforce_opentdb_rate_limit()
+
+        # Build parameters
+        params = {
+            "amount": min(amount, 50),  # OpenTDB max is 50
+            "type": "multiple"  # Only multiple choice for now
+        }
+
+        if category:
+            # Map category name to OpenTDB category ID
+            category_id = await self._get_opentdb_category_id(category)
+            if category_id:
+                params["category"] = category_id
+
+        if difficulty:
+            # Map our difficulty enum to OpenTDB format
+            difficulty_map = {
+                QuestionDifficulty.EASY: "easy",
+                QuestionDifficulty.MEDIUM: "medium", 
+                QuestionDifficulty.HARD: "hard"
+            }
+            params["difficulty"] = difficulty_map.get(difficulty, "medium")
+
+        # Fetch questions with retry logic
+        for attempt in range(self.max_retries):
+            try:
+                async with self.session.get(self.opentdb_base_url, params=params) as response:
+                    if response.status == 200:
+                        data = await response.json()
+                        return self._parse_opentdb_response(data)
+                    else:
+                        logger.warning(f"OpenTDB returned status {response.status}")
+                        if attempt == self.max_retries - 1:
+                            raise TriviaAPIError(f"OpenTDB API error: {response.status}")
+
+            except asyncio.TimeoutError:
+                logger.warning(f"OpenTDB request timeout (attempt {attempt + 1})")
+                if attempt == self.max_retries - 1:
+                    raise TriviaAPIError("OpenTDB request timeout")
+
+            except Exception as e:
+                logger.error(f"OpenTDB request failed (attempt {attempt + 1}): {e}")
+                if attempt == self.max_retries - 1:
+                    raise TriviaAPIError(f"OpenTDB request failed: {e}")
+
+            # Wait before retry
+            await asyncio.sleep(2 ** attempt)
+
+        raise TriviaAPIError("Max retries exceeded")
+
+    async def _fetch_trivia_api_questions(
+        self,
+        amount: int,
+        category: Optional[str] = None,
+        difficulty: Optional[QuestionDifficulty] = None
+    ) -> List[TriviaQuestion]:
+        """Fetch questions from The Trivia API."""
+        if not self.session:
+            raise TriviaAPIError("HTTP session not initialized")
+
+        # Build parameters
+        params = {"limit": min(amount, 20)}  # Trivia API max is 20
+
+        if category:
+            params["categories"] = category.lower()
+
+        if difficulty:
+            difficulty_map = {
+                QuestionDifficulty.EASY: "easy",
+                QuestionDifficulty.MEDIUM: "medium",
+                QuestionDifficulty.HARD: "hard"
+            }
+            params["difficulty"] = difficulty_map.get(difficulty, "medium")
+
+        # Fetch questions with retry logic
+        for attempt in range(self.max_retries):
+            try:
+                async with self.session.get(self.trivia_api_base_url, params=params) as response:
+                    if response.status == 200:
+                        data = await response.json()
+                        return self._parse_trivia_api_response(data)
+                    else:
+                        logger.warning(f"Trivia API returned status {response.status}")
+                        if attempt == self.max_retries - 1:
+                            raise TriviaAPIError(f"Trivia API error: {response.status}")
+
+            except asyncio.TimeoutError:
+                logger.warning(f"Trivia API request timeout (attempt {attempt + 1})")
+                if attempt == self.max_retries - 1:
+                    raise TriviaAPIError("Trivia API request timeout")
+
+            except Exception as e:
+                logger.error(f"Trivia API request failed (attempt {attempt + 1}): {e}")
+                if attempt == self.max_retries - 1:
+                    raise TriviaAPIError(f"Trivia API request failed: {e}")
+
+            # Wait before retry
+            await asyncio.sleep(2 ** attempt)
+
+        raise TriviaAPIError("Max retries exceeded")
+
+    async def _get_opentdb_categories(self) -> List[TriviaCategory]:
+        """Fetch categories from OpenTDB."""
+        if not self.session:
+            raise TriviaAPIError("HTTP session not initialized")
+
+        # Enforce rate limit: 1 request per 5 seconds
+        await self._enforce_opentdb_rate_limit()
+
+        try:
+            async with self.session.get(self.opentdb_categories_url) as response:
+                if response.status == 200:
+                    data = await response.json()
+                    categories = []
+                    for cat in data.get("trivia_categories", []):
+                        categories.append(TriviaCategory(
+                            id=cat["id"],
+                            name=cat["name"]
+                        ))
+                    return categories
+                else:
+                    raise TriviaAPIError(f"Failed to fetch categories: {response.status}")
+
+        except Exception as e:
+            logger.error(f"Failed to fetch OpenTDB categories: {e}")
+            raise TriviaAPIError(f"Failed to fetch categories: {e}")
+
+    async def _get_trivia_api_categories(self) -> List[TriviaCategory]:
+        """Get categories for The Trivia API (predefined list)."""
+        # The Trivia API uses predefined categories
+        categories = [
+            "arts_and_literature", "film_and_tv", "food_and_drink", "general_knowledge",
+            "geography", "history", "music", "science", "society_and_culture", "sport_and_leisure"
+        ]
+        
+        return [
+            TriviaCategory(id=i, name=cat.replace("_", " ").title())
+            for i, cat in enumerate(categories)
+        ]
+
+    async def _get_opentdb_category_id(self, category_name: str) -> Optional[int]:
+        """Get OpenTDB category ID by name."""
+        categories = await self._get_opentdb_categories()
+        for cat in categories:
+            if cat.name.lower() == category_name.lower():
+                return cat.id
+        return None
+
+    def _parse_opentdb_response(self, data: Dict[str, Any]) -> List[TriviaQuestion]:
+        """Parse OpenTDB API response."""
+        response_code = data.get("response_code", 1)
+        
+        if response_code != 0:
+            error_messages = {
+                1: "No results - insufficient questions in database",
+                2: "Invalid parameter - contains invalid parameter",
+                3: "Token not found - session token not found",
+                4: "Token empty - session token empty"
+            }
+            raise TriviaAPIError(f"OpenTDB error: {error_messages.get(response_code, 'Unknown error')}")
+
+        questions = []
+        for q in data.get("results", []):
+            # Decode HTML entities if needed
+            question_text = self._decode_html_entities(q.get("question", ""))
+            correct_answer = self._decode_html_entities(q.get("correct_answer", ""))
+            incorrect_answers = [
+                self._decode_html_entities(ans) for ans in q.get("incorrect_answers", [])
+            ]
+
+            questions.append(TriviaQuestion(
+                question=question_text,
+                correct_answer=correct_answer,
+                incorrect_answers=incorrect_answers,
+                category=q.get("category", "General"),
+                difficulty=q.get("difficulty", "medium"),
+                question_type=q.get("type", "multiple"),
+                source_id=f"opentdb_{hash(question_text)}"
+            ))
+
+        return questions
+
+    def _parse_trivia_api_response(self, data: List[Dict[str, Any]]) -> List[TriviaQuestion]:
+        """Parse The Trivia API response."""
+        questions = []
+        
+        for q in data:
+            # The Trivia API returns data in a different format
+            question_text = q.get("question", "")
+            correct_answer = q.get("correctAnswer", "")
+            incorrect_answers = q.get("incorrectAnswers", [])
+
+            questions.append(TriviaQuestion(
+                question=question_text,
+                correct_answer=correct_answer,
+                incorrect_answers=incorrect_answers,
+                category=q.get("category", "General"),
+                difficulty=q.get("difficulty", "medium"),
+                question_type="multiple",
+                source_id=f"trivia_api_{q.get('id', hash(question_text))}"
+            ))
+
+        return questions
+
+    def _decode_html_entities(self, text: str) -> str:
+        """Decode HTML entities in text."""
+        import html
+        return html.unescape(text)
+
+    async def test_connection(self, provider: TriviaAPIProvider = TriviaAPIProvider.OPENTDB) -> bool:
+        """Test connection to trivia API."""
+        try:
+            questions = await self.fetch_questions(amount=1, provider=provider)
+            return len(questions) > 0
+        except Exception as e:
+            logger.error(f"Trivia API connection test failed: {e}")
+            return False
+
+
+# Factory function for creating trivia client
+def create_trivia_client() -> TriviaAPIClient:
+    """Create and configure trivia API client."""
+    return TriviaAPIClient(timeout=10, max_retries=3)